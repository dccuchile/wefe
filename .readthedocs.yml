--- conflicted
+++ resolved
@@ -1,22 +1,10 @@
-<<<<<<< HEAD
 formats:
   - epub
   - pdf
 requirements_file: requirements.txt
 python:
+  version: 3.7
   pip_install: true
   extra_requirements:
     - tests
-    - docs
-=======
-formats:
-  - epub
-  - pdf
-requirements_file: requirements.txt
-python:
-  version: 3.8
-  pip_install: true
-  extra_requirements:
-    - tests
-    - docs
->>>>>>> de1ce8e5
+    - docs