--- conflicted
+++ resolved
@@ -1,53 +1,56 @@
-from wefe._version import __version__
-from wefe.datasets import (fetch_debias_multiclass, fetch_debiaswe, fetch_eds,
-                           load_bingliu, load_weat)
-from wefe.debias import (DoubleHardDebias, HalfSiblingRegression, HardDebias,
-                         MulticlassHardDebias)
-from wefe.metrics import WEAT
-from wefe.metrics.base_metric import BaseMetric
-from wefe.metrics.ECT import ECT
-from wefe.metrics.MAC import MAC
-from wefe.metrics.RIPA import RIPA
-from wefe.metrics.RND import RND
-from wefe.metrics.RNSB import RNSB
-<<<<<<< HEAD
-from wefe.preprocessing import (get_embeddings_from_query,
-                                get_embeddings_from_set,
-                                get_embeddings_from_sets, preprocess_word)
-=======
-from wefe.preprocessing import (
-    get_embeddings_from_query,
-    get_embeddings_from_set,
-    get_embeddings_from_tuples,
-    preprocess_word,
-)
->>>>>>> 8767fd26
-from wefe.query import Query
-from wefe.word_embedding_model import WordEmbeddingModel
-
-__all__ = [
-    "",
-    "Query",
-    "WordEmbeddingModel",
-    "BaseMetric",
-    "WEAT",
-    "RND",
-    "RNSB",
-    "MAC",
-    "ECT",
-    "RIPA",
-    "HardDebias",
-    "MulticlassHardDebias",
-    "DoubleHardDebias",
-    "HalfSiblingRegression",
-    "load_bingliu",
-    "fetch_debias_multiclass",
-    "fetch_debiaswe",
-    "fetch_eds",
-    "load_weat",
-    "preprocess_word",
-    "get_embeddings_from_query",
-    "get_embeddings_from_set",
-    "get_embeddings_from_tuples",
-    "__version__",
-]
+from wefe._version import __version__
+from wefe.datasets import (
+    fetch_debias_multiclass,
+    fetch_debiaswe,
+    fetch_eds,
+    load_bingliu,
+    load_weat,
+)
+from wefe.debias import (
+    DoubleHardDebias,
+    HalfSiblingRegression,
+    HardDebias,
+    MulticlassHardDebias,
+)
+from wefe.metrics import WEAT
+from wefe.metrics.base_metric import BaseMetric
+from wefe.metrics.ECT import ECT
+from wefe.metrics.MAC import MAC
+from wefe.metrics.RIPA import RIPA
+from wefe.metrics.RND import RND
+from wefe.metrics.RNSB import RNSB
+from wefe.preprocessing import (
+    get_embeddings_from_query,
+    get_embeddings_from_set,
+    get_embeddings_from_tuples,
+    preprocess_word,
+)
+from wefe.query import Query
+from wefe.word_embedding_model import WordEmbeddingModel
+
+__all__ = [
+    "",
+    "Query",
+    "WordEmbeddingModel",
+    "BaseMetric",
+    "WEAT",
+    "RND",
+    "RNSB",
+    "MAC",
+    "ECT",
+    "RIPA",
+    "HardDebias",
+    "MulticlassHardDebias",
+    "DoubleHardDebias",
+    "HalfSiblingRegression",
+    "load_bingliu",
+    "fetch_debias_multiclass",
+    "fetch_debiaswe",
+    "fetch_eds",
+    "load_weat",
+    "preprocess_word",
+    "get_embeddings_from_query",
+    "get_embeddings_from_set",
+    "get_embeddings_from_tuples",
+    "__version__",
+]