<<<<<<< HEAD
from wefe.word_embedding_model import WordEmbeddingModel
from wefe.query import Query
from wefe.metrics.base_metric import BaseMetric
from wefe.metrics import WEAT
from wefe.metrics.RND import RND
from wefe.metrics.RNSB import RNSB
from wefe.metrics.MAC import MAC
from wefe.metrics.ECT import ECT
from wefe.datasets import (
    load_bingliu,
    fetch_debias_multiclass,
    fetch_debiaswe,
    fetch_eds,
    load_weat,
)
from wefe.debias import HardDebias, MulticlassHardDebias
from wefe._version import __version__

__all__ = [
    "",
    "Query",
    "WordEmbeddingModel",
    "BaseMetric",
    "WEAT",
    "RND",
    "RNSB",
    "MAC",
    "ECT",
    "HardDebias",
    "MulticlassHardDebias",
    "load_bingliu",
    "fetch_debias_multiclass",
    "fetch_debiaswe",
    "fetch_eds",
    "load_weat",
    "__version__",
]
=======
from .word_embedding_model import WordEmbeddingModel
from .query import Query
from .metrics.base_metric import BaseMetric
from .metrics.WEAT import WEAT
from .metrics.RND import RND
from .metrics.RNSB import RNSB
from .metrics.MAC import MAC
from .metrics.ECT import ECT
from .metrics.RIPA import RIPA
from .datasets import load_bingliu, fetch_debias_multiclass, fetch_debiaswe, fetch_eds, load_weat
from ._version import __version__

__all__ = [
    '', 'Query', 'BaseMetric', 'WEAT', 'RND', 'RNSB', 'MAC', 'RIPA', 'load_bingliu',
    'fetch_debias_multiclass', 'fetch_debiaswe', 'fetch_eds', 'load_weat', '__version__'
]
>>>>>>> de1ce8e5
<|MERGE_RESOLUTION|>--- conflicted
+++ resolved
@@ -1,56 +1,39 @@
-<<<<<<< HEAD
-from wefe.word_embedding_model import WordEmbeddingModel
-from wefe.query import Query
-from wefe.metrics.base_metric import BaseMetric
-from wefe.metrics import WEAT
-from wefe.metrics.RND import RND
-from wefe.metrics.RNSB import RNSB
-from wefe.metrics.MAC import MAC
-from wefe.metrics.ECT import ECT
-from wefe.datasets import (
-    load_bingliu,
-    fetch_debias_multiclass,
-    fetch_debiaswe,
-    fetch_eds,
-    load_weat,
-)
-from wefe.debias import HardDebias, MulticlassHardDebias
-from wefe._version import __version__
-
-__all__ = [
-    "",
-    "Query",
-    "WordEmbeddingModel",
-    "BaseMetric",
-    "WEAT",
-    "RND",
-    "RNSB",
-    "MAC",
-    "ECT",
-    "HardDebias",
-    "MulticlassHardDebias",
-    "load_bingliu",
-    "fetch_debias_multiclass",
-    "fetch_debiaswe",
-    "fetch_eds",
-    "load_weat",
-    "__version__",
-]
-=======
-from .word_embedding_model import WordEmbeddingModel
-from .query import Query
-from .metrics.base_metric import BaseMetric
-from .metrics.WEAT import WEAT
-from .metrics.RND import RND
-from .metrics.RNSB import RNSB
-from .metrics.MAC import MAC
-from .metrics.ECT import ECT
-from .metrics.RIPA import RIPA
-from .datasets import load_bingliu, fetch_debias_multiclass, fetch_debiaswe, fetch_eds, load_weat
-from ._version import __version__
-
-__all__ = [
-    '', 'Query', 'BaseMetric', 'WEAT', 'RND', 'RNSB', 'MAC', 'RIPA', 'load_bingliu',
-    'fetch_debias_multiclass', 'fetch_debiaswe', 'fetch_eds', 'load_weat', '__version__'
-]
->>>>>>> de1ce8e5
+from wefe._version import __version__
+from wefe.datasets import (
+    fetch_debias_multiclass,
+    fetch_debiaswe,
+    fetch_eds,
+    load_bingliu,
+    load_weat,
+)
+from wefe.debias import HardDebias, MulticlassHardDebias
+from wefe.metrics import WEAT
+from wefe.metrics.base_metric import BaseMetric
+from wefe.metrics.ECT import ECT
+from wefe.metrics.MAC import MAC
+from wefe.metrics.RIPA import RIPA
+from wefe.metrics.RND import RND
+from wefe.metrics.RNSB import RNSB
+from wefe.query import Query
+from wefe.word_embedding_model import WordEmbeddingModel
+
+__all__ = [
+    "",
+    "Query",
+    "WordEmbeddingModel",
+    "BaseMetric",
+    "WEAT",
+    "RND",
+    "RNSB",
+    "MAC",
+    "ECT",
+    "RIPA",
+    "HardDebias",
+    "MulticlassHardDebias",
+    "load_bingliu",
+    "fetch_debias_multiclass",
+    "fetch_debiaswe",
+    "fetch_eds",
+    "load_weat",
+    "__version__",
+]