"""Double Hard Debias WEFE implementation."""
import operator
from copy import deepcopy
from typing import Any, Dict, List, Optional

import numpy as np
from sklearn.cluster import KMeans
from sklearn.decomposition import PCA, IncrementalPCA
from sklearn.metrics import pairwise_distances
from tqdm import tqdm

from wefe.debias.base_debias import BaseDebias
from wefe.preprocessing import get_embeddings_from_tuples
from wefe.utils import check_is_fitted
from wefe.word_embedding_model import WordEmbeddingModel


class DoubleHardDebias(BaseDebias):
    """Double Hard Debias Method.

    This method allow reducing the bias of an embedding model through geometric
    operations between embeddings.
    This method is binary because it only allows 2 classes of the same bias
    criterion, such as male or female.
    For a multiclass debias (such as for Latinos, Asians and Whites),
    it is recommended to visit MulticlassHardDebias class.

    The main idea of this method is:

    1. **Identify a bias subspace through the defining sets.** In the case
    of gender, these could be e.g. `{'woman', 'man'}, {'she', 'he'}, ...`

    2. Find the dominant directions of the entire set of vectors by doing a
    Principal components analysis over it.

    3. Get the target words by finding the most biased words, this is
    the words tha are closest to the representation of each bias group. In
    case of gender 'he' and 'she'.

    3. Try removing each component resulting of PCA and remove also the bias
    direction to every vector in the target set and find which component
    reduces bias the most.

    4. Remove the dominant direction that most reduces bias and remove also
    the bias direction of the vectors in the target set.

    Examples
    --------
    The following example shows how to execute Double Hard Debias method
    that reduces bias in a word embedding model:

    >>> from wefe.debias.double_hard_debias import DoubleHardDebias
    >>> from wefe.utils import load_test_model
    >>> from wefe.datasets import fetch_debiaswe
    >>>
    >>> # load the model (in this case, the test model included in wefe)
    >>> model = load_test_model()
    >>> # load definitional pairs, in this case definitinal pairs included in wefe
    >>> debiaswe_wordsets = fetch_debiaswe()
    >>> definitional_pairs = debiaswe_wordsets["definitional_pairs"]
    >>>
    >>> # instance and fit the method including bias representation words, in case of gender he,she
    >>> dhd = DoubleHardDebias(verbose=False).fit(model=model, definitional_pairs=definitional_pairs, bias_representation=['he','she'])
    >>> # execute the debias, if you don't want a set of words to be debiased include them in the ignore set
    >>> gender_specific = debiaswe_wordsets["gender_specific"]
    >>>
    >>> debiased_model = dhd.transform(
    ...     model=model, ignore=gender_specific
    ... )
    Copy argument is True. Transform will attempt to create a copy of the original model. This may fail due to lack of memory.
    Model copy created successfully.
    >>>
    >>>
    >>> # if you want the debiased to be performed over a sprecific set of words yo can add them in the
    >>> # target parameter
    >>> debiased_model = dhd.transform(
    ... model=model, target = ['doctor','nurse','programmer','teacher']
    ... )
    Copy argument is True. Transform will attempt to create a copy of the original model. This may fail due to lack of memory.
    Model copy created successfully.

    References
    ----------
    | [1]: Wang, Tianlu, Xi Victoria Lin, Nazneen Fatema Rajani, Bryan McCann,
           Vicente Or-donez y Caiming Xiong.
    |      Double-Hard Debias: Tailoring Word Embeddings for GenderBias Mitigation.
    |      CoRR, abs/2005.00965, 2020.https://arxiv.org/abs/2005.00965.
    | [2]: https://github.com/uvavision/Double-Hard-Debias
    """

    name = "Double Hard Debias"
    short_name = "DHD"

    def __init__(
        self,
        pca_args: Dict[str, Any] = {"n_components": 10},
        verbose: bool = False,
        criterion_name: Optional[str] = None,
        incremental_pca: bool = True,
        n_words: int = 1000,
        n_components: int = 4,
    ) -> None:
        """Initialize a Double Hard Debias instance.

        Parameters
        ----------
        pca_args : Dict[str, Any], optional
            Arguments for the PCA that is calculated internally in the identification
            of the bias subspace, by default {"n_components": 10}
        verbose : bool, optional
            True will print informative messages about the debiasing process,
            by default False.
        criterion_name : Optional[str], optional
            The name of the criterion for which the debias is being executed,
            e.g., 'Gender'. This will indicate the name of the model
            returning transform, by default None
        incremental_pca: bool, optional
            If `True`, incremental pca will be used over the entire set of
            vectors.
            If `False`, pca will be used over the entire set of vectors.
            **WARNING:** Running pca over the entire set of vectors may
            raise to `MemoryError`,  by default True.
        n_words: int, optional
            Number of target words to be used for each bias group.
            By default 1000
        n_components: int, optional
            Numbers of components of PCA to be used to explore the one that
            reduces bias the most. Usually the best one is close to embedding
            dimension/100. By default 4.
        """
        # check verbose
        if not isinstance(verbose, bool):
            raise TypeError(f"verbose should be a bool, got {verbose}.")

        # check incremental pca
        if not isinstance(incremental_pca, bool):
            raise TypeError(f"incremental_pca should be a bool, got {verbose}.")

        if incremental_pca:
            self.pca_type = IncrementalPCA()
        else:
            self.pca_type = PCA(svd_solver="randomized")

        if not isinstance(pca_args, dict):
            raise TypeError(f"pca_args should be a dict, got {verbose}.")

        self.pca_args = pca_args
        self.verbose = verbose

        if criterion_name is None or isinstance(criterion_name, str):
            self.criterion_name_ = criterion_name
        else:
            raise ValueError(f"criterion_name should be str, got: {criterion_name}")

        if not isinstance(n_words, int):
            raise TypeError(f"n_words should be int, got: {n_words}")
        self.n_words = n_words

        if not isinstance(n_components, int):
            raise TypeError(f"n_components should be int, got: {n_components}")
        self.n_components = n_components

<<<<<<< HEAD
    def _check_sets_size(
        self,
        sets: Sequence[Sequence[str]],
        set_name: str,
    ):

        for idx, set_ in enumerate(sets):
            if len(set_) != 2:
                adverb = "less" if len(set_) < 2 else "more"

                raise ValueError(
                    f"The {set_name} pair at position {idx} ({set_}) has {adverb} "
                    f"words than allowed by {self.name}: "
                    f"got {len(set_)} words, expected 2."
                )

    def _similarity(self, u: List[np.ndarray], v: List[np.ndarray]) -> np.array:
=======
    def _similarity(self, u: List[np.ndarray], v: List[np.ndarray]) -> np.ndarray:
>>>>>>> 8767fd26
        return 1 - pairwise_distances(u, v, metric="cosine")

    def _bias_by_projection(
        self,
        model: WordEmbeddingModel,
        target: List[str],
        ignore: List[str],
        bias_representation: List[str],
    ) -> Dict[str, float]:

        word1 = model[bias_representation[0]]
        word2 = model[bias_representation[1]]
        if target:
            vectors = [model[word] for word in target if word in model]
            words = target
        else:
            vectors = model.wv.vectors
            words = list(model.vocab.keys())
        vectors = model.wv.vectors
        similarities_vectors = (
            self._similarity([word1], vectors)[0]
            - self._similarity([word2], vectors)[0]
        )

        words = list(model.vocab.keys())
        similarities = dict(zip(words, similarities_vectors))
        for word in ignore:
            if word in similarities:
                similarities.pop(word)
        return similarities

    def get_target_words(
        self,
        model: WordEmbeddingModel,
        target: List[str],
        ignore: List[str],
        n_words: int,
        bias_representation: List[str],
    ) -> List[str]:
        """Obtain target words to be debiased.

        This is done by searching the "n_words" most biased words by obtaining the
        words closest to each word in the bias_representation set (in case of gender
        "he" and "she").

        Parameters
        ----------
        model: WordEmbeddingModel
            The word embedding model to debias.
        ignore: List[str]
            Set of words to be ignored from the debias process.
        n_words: int
            number of target words to use.
        bias_representation: List[str]
            Two words that represents de bias groups.

        Returns
        -------
        List[str]
            List of target words for each bias group
        """
        similarities = self._bias_by_projection(
            model, target, ignore, bias_representation
        )
        sorted_words = sorted(similarities.items(), key=operator.itemgetter(1))
        female_words = [pair[0] for pair in sorted_words[:n_words]]
        male_words = [pair[0] for pair in sorted_words[-n_words:]]
        return female_words + male_words

    def _principal_components(self, model: WordEmbeddingModel) -> np.ndarray:
        self.pca_type.fit(model.wv.vectors - self.embeddings_mean)
        return self.pca_type.components_

    def _calculate_embeddings_mean(self, model: WordEmbeddingModel) -> float:
        return np.mean(model.wv.vectors, axis=0)

    def _drop_frecuency_features(
        self, components: int, model: WordEmbeddingModel
    ) -> Dict[str, np.ndarray]:
        """Remove the frequency features from the embeddings.

        This is done by removing a component from the ones obtain by the PCA over the
        set of embeddings. The component to remove is indicated by parameter
        "components" and it is removed from the target words embeddings.

        Parameters
        ----------
        components: int
            The number of components to be removed.
        model: WordEmbeddingModel
            A word embedding model.

        Returns
        -------
        Dict[str, np.ndarray]
            The new embeddings for the target words.
        """
        droped_frecuencies = {}

        for word in self.target_words:
            embedding = model[word]
            decendecentralize_embedding = embedding - self.embeddings_mean
            frecuency = np.zeros(embedding.shape).astype(float)

            # for u in self.pca[components]:
            u = self.pca[components]
            frecuency = np.dot(np.dot(np.transpose(u), embedding), u)
            new_embedding = decendecentralize_embedding - frecuency

            droped_frecuencies[word] = new_embedding
        return droped_frecuencies

    def _identify_bias_subspace(
        self,
        defining_pairs_embeddings,
        verbose: bool = False,
    ) -> PCA:

        matrix = []
        for embedding_dict_pair in defining_pairs_embeddings:

            # Get the center of the current defining pair.
            pair_embeddings = np.array(list(embedding_dict_pair.values()))
            center = np.mean(pair_embeddings, axis=0)
            # For each word, embedding in the defining pair:
            for embedding in embedding_dict_pair.values():
                # Substract the center of the pair to the embedding
                matrix.append(embedding - center)
        matrix = np.array(matrix)  # type: ignore

        pca = PCA(**self.pca_args)
        pca.fit(matrix)

        if verbose:
            explained_variance = pca.explained_variance_ratio_
            print(f"PCA variance explained: {explained_variance[0:pca.n_components_]}")

        return pca

    def _drop(self, u: np.ndarray, v: np.ndarray) -> np.ndarray:
        return u - v * u.dot(v) / v.dot(v)

    def _debias(self, words_dict: Dict[str, np.ndarray]) -> Dict[str, np.ndarray]:

        for word in tqdm(words_dict):
            embedding = words_dict[word]
            debias_embedding = self._drop(embedding, self.bias_direction)
            words_dict.update({word: debias_embedding})
        return words_dict

    def _get_optimal_dimension(
        self, model: WordEmbeddingModel, n_words: int, n_components: int
    ) -> int:
        n_components = n_components
        scores = []
        for d in range(n_components):
            result_embeddings = self._drop_frecuency_features(d, model)
            result_embeddings = self._debias(result_embeddings)
            y_true = [0] * n_words + [1] * n_words
            scores.append(self._kmeans_eval(result_embeddings, y_true, n_words))
        min_alignment = min(scores)

        return scores.index(min_alignment)

    def _kmeans_eval(
        self,
        embeddings_dict: Dict[str, np.ndarray],
        y_true: List[int],
        n_words: int,
        n_cluster: int = 2,
    ) -> float:

        embeddings = [
            embeddings_dict[word] for word in self.target_words[0 : 2 * n_words]
        ]
        kmeans = KMeans(n_cluster).fit(embeddings)
        y_pred = kmeans.predict(embeddings)
        correct = [1 if item1 == item2 else 0 for (item1, item2) in zip(y_true, y_pred)]
        alignment_score = sum(correct) / float(len(correct))
        alignment_score = max(alignment_score, 1 - alignment_score)
        return alignment_score

    def fit(
        self,
        model: WordEmbeddingModel,
        definitional_pairs: List[List[str]],
        bias_representation: List[str],
    ) -> BaseDebias:
        """Compute the bias direction and obtain the principal components of the entire
           set of vectors.

        Parameters
        ----------
        model : WordEmbeddingModel
            The word embedding model to debias.
        definitional_pairs : List[List[str]]
            A sequence of string pairs that will be used to define the bias
            direction. For example, for the case of gender debias, this list
            could be [['woman', 'man'], ['girl', 'boy'], ['she', 'he'],
            ['mother', 'father'], ...].
        bias_representation: List[str]
            Two words that represents each bias group. In case of gender
            "he" and "she".
        Returns
        -------
        BaseDebias
            The debias method fitted.
        """
        self.definitional_pairs = definitional_pairs

        self._check_sets_sizes(self.definitional_pairs, "definitional", set_size=2)

        # -------------------------------------------------------------------
        # Obtain the embedding of each definitional pairs.
        if self.verbose:
            print("Obtaining definitional pairs.")

        self.definitional_pairs_embeddings = get_embeddings_from_tuples(
            model=model,
            sets=definitional_pairs,
            sets_name="definitional",
            warn_lost_sets=self.verbose,
            normalize=False,
            verbose=self.verbose,
        )
        # -------------------------------------------------------------------
        # Check bias representation
        if bias_representation[0] not in model or bias_representation[1] not in model:
            raise Exception("bias_representation words not in model")
        self.bias_representation = bias_representation

        # -------------------------------------------------------------------
        # Identify the bias subspace using the defining pairs.
        if self.verbose:
            print("Identifying the bias subspace.")
        self.bias_direction = self._identify_bias_subspace(
            self.definitional_pairs_embeddings, verbose=self.verbose
        ).components_[0]

        # -------------------------------------------------------------------
        # Obtain embeddings' mean
        self.embeddings_mean = self._calculate_embeddings_mean(model)

        # -------------------------------------------------------------------
        # Obtain the principal components of all vector in the model.
        if self.verbose:
            print("Obtaining principal components")
        self.pca = self._principal_components(model)

        return self

    def transform(
        self,
        model: WordEmbeddingModel,
        target: List[str] = None,
        ignore: List[str] = [],
        copy: bool = True,
    ) -> WordEmbeddingModel:
        """Execute hard debias over the provided model.

        Parameters
        ----------
        model : WordEmbeddingModel
            The word embedding model to debias.
        ignore :  List[str], optional
            If set of words is specified in ignore, the debias
            method will perform the debias in all target words except
            those specified in this set, by default [].
        copy : bool, optional
            If `True`, the debias will be performed on a copy of the
            model.
            If `False`, the debias will be applied on the same model delivered,
            causing its vectors to mutate.
            **WARNING:** Setting copy with `True` requires RAM at least 2x of
            the size of the model, otherwise the execution of the debias may
            raise to `MemoryError`, by default True.

        Returns
        -------
        WordEmbeddingModel
            The debiased embedding model.
        """
        # check if the following attributes exist in the object.
        self._check_transform_args(
            model=model,
            ignore=ignore,
            copy=copy,
        )
        check_is_fitted(
            self,
            [
                "definitional_pairs",
                "definitional_pairs_embeddings",
                "bias_direction",
                "embeddings_mean",
                "pca",
                "bias_representation",
            ],
        )
        if self.verbose:
            print(f"Executing Double Hard Debias on {model.name}")
        # -------------------------------------------------------------------
        # Copy
        if copy:
            print(
                "Copy argument is True. Transform will attempt to create a copy "
                "of the original model. This may fail due to lack of memory."
            )
            model = deepcopy(model)
            print("Model copy created successfully.")

        else:
            print(
                "copy argument is False. The execution of this method will mutate "
                "the original model."
            )
        # -------------------------------------------------------------------
        # Obtain words to apply debias
        if self.verbose:
            print("Obtaining words to apply debias")

        if target:
            self.n_words = len(target) // 2

        self.target_words = self.get_target_words(
            model, target, ignore, self.n_words, self.bias_representation
        )

        # -------------------------------------------------------------------
        # Searching best component of pca to debias
        if self.verbose:
            print("Searching component to debias")
        optimal_dimensions = self._get_optimal_dimension(
            model, self.n_words, self.n_components
        )

        # -------------------------------------------------------------------
        # Execute debias
        if self.verbose:
            print("Executing debias")
        debiased_embeddings = self._drop_frecuency_features(optimal_dimensions, model)
        debiased_embeddings = self._debias(debiased_embeddings)

        # -------------------------------------------------------------------
        # Update vectors
        if self.verbose:
            print("Updating debiased vectors")
        for word in tqdm(debiased_embeddings):
            model.update(word, debiased_embeddings[word].astype(model.wv.vectors.dtype))
        # -------------------------------------------------------------------
        # # Generate the new KeyedVectors
        if self.criterion_name_ is None:
            new_model_name = f"{model.name}_debiased"
        else:
            new_model_name = f"{model.name}_{self.criterion_name_}_debiased"
        model.name = new_model_name
        if self.verbose:
            print("Done!")
        return model<|MERGE_RESOLUTION|>--- conflicted
+++ resolved
@@ -8,7 +8,6 @@
 from sklearn.decomposition import PCA, IncrementalPCA
 from sklearn.metrics import pairwise_distances
 from tqdm import tqdm
-
 from wefe.debias.base_debias import BaseDebias
 from wefe.preprocessing import get_embeddings_from_tuples
 from wefe.utils import check_is_fitted
@@ -160,10 +159,9 @@
             raise TypeError(f"n_components should be int, got: {n_components}")
         self.n_components = n_components
 
-<<<<<<< HEAD
     def _check_sets_size(
         self,
-        sets: Sequence[Sequence[str]],
+        sets: List[List[str]],
         set_name: str,
     ):
 
@@ -178,9 +176,6 @@
                 )
 
     def _similarity(self, u: List[np.ndarray], v: List[np.ndarray]) -> np.array:
-=======
-    def _similarity(self, u: List[np.ndarray], v: List[np.ndarray]) -> np.ndarray:
->>>>>>> 8767fd26
         return 1 - pairwise_distances(u, v, metric="cosine")
 
     def _bias_by_projection(
@@ -294,9 +289,7 @@
         return droped_frecuencies
 
     def _identify_bias_subspace(
-        self,
-        defining_pairs_embeddings,
-        verbose: bool = False,
+        self, defining_pairs_embeddings, verbose: bool = False,
     ) -> PCA:
 
         matrix = []
