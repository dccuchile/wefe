--- conflicted
+++ resolved
@@ -1,274 +1,254 @@
-"""Mean Average Cosine Similarity (MAC) implementation."""
-from typing import Any, Callable, Dict, List, Union
-
-import numpy as np
-from scipy.spatial import distance
-from wefe.metrics.base_metric import BaseMetric
-from wefe.preprocessing import get_embeddings_from_query
-<<<<<<< HEAD
-from wefe.models.base_model import BaseModel
-from wefe.utils import cosine_distance
-=======
-from wefe.query import Query
-from wefe.word_embedding_model import WordEmbeddingModel
->>>>>>> 3daebeab
-
-
-class MAC(BaseMetric):
-    """Mean Average Cosine Similarity (MAC).
-
-    The general steps of the test are as follows [1]:
-
-    1. Embed all target and attribute words.
-    2. For each target set:
-        * For each word embedding in the target set:
-            * For each attribute set:
-                * Calculate the cosine similarity of the target embedding and
-                each attribute embedding of the set.
-
-                * Calculate the mean of the cosines similarities and save it in a array.
-    3. Average all the mean cosine similarities and return the calculated score.
-
-    The closer the value is to 1, the less biased the query will be.
-
-    References
-    ----------
-    |  [1]: Thomas Manzini, Lim Yao Chong,Alan W Black, and Yulia Tsvetkov.
-    |  Black is to criminal as caucasian is to police: Detecting and removing multiclass
-    |  bias in word embeddings.
-    |  In Proceedings of the 2019 Conference of the North American Chapter of the
-    |  Association for Computational Linguistics:
-    |  Human Language Technologies, Volume 1 (Long and Short Papers), pages 615–621,
-    |  Minneapolis, Minnesota, June 2019. Association for Computational Linguistics.
-    |  [2]: https://github.com/TManzini/DebiasMulticlassWordEmbedding/blob/master/Debiasing/evalBias.py
-    """
-
-    metric_template = ("n", "n")
-    metric_name = "Mean Average Cosine Similarity"
-    metric_short_name = "MAC"
-
-    def _calc_s(self, t: np.ndarray, A_j: np.ndarray) -> np.number:
-        """Calculate the mean cos similarity of a target embedding and a attribute set.
-
-        Parameters
-        ----------
-        t : np.ndarray
-            A target embedding
-        A_j : np.ndarray
-            An attribute embedding set.
-
-        Returns
-        -------
-        float
-            The mean cosine similarity between the target embedding and the attribute
-            set calculated.
-        """
-        return np.mean([distance.cosine(t, a_i) for a_i in A_j])
-
-    def _calc_mac(self, T, A):
-
-        # dict that will store the s scores by target word and attribute set.
-        targets_eval = {}
-        # list that will store the s scores
-        targets_eval_scores = []
-
-        # T_i -> Current target set
-        # t_i -> Current target embedding
-        # A_j -> Current attribute set
-
-        # for each target set
-        for T_i_name, T_i_vecs in T.items():
-            targets_eval[T_i_name] = {}
-            # for each embedding in the current target set
-            for t_i_word, t_i_vec in T_i_vecs.items():
-                targets_eval[T_i_name][t_i_word] = {}
-                # for each attribute set
-                for A_j_name, A_j_vecs in A.items():
-                    # calculate s score
-                    score = self._calc_s(t_i_vec, A_j_vecs.values())
-                    # add the score to the variables that will store it
-                    targets_eval[T_i_name][t_i_word][A_j_name] = score
-                    targets_eval_scores.append(score)
-
-        # obtain mac by calculating the mean over the s scores in targets_eval_scores.
-        mac_score = np.mean(np.array(targets_eval_scores))
-
-        return mac_score, targets_eval
-
-    def run_query(
-        self,
-        query: Query,
-<<<<<<< HEAD
-        word_embedding: BaseModel,
-=======
-        model: WordEmbeddingModel,
->>>>>>> 3daebeab
-        lost_vocabulary_threshold: float = 0.2,
-        preprocessors: List[Dict[str, Union[str, bool, Callable]]] = [{}],
-        strategy: str = "first",
-        normalize: bool = False,
-        warn_not_found_words: bool = False,
-        *args: Any,
-        **kwargs: Any
-    ) -> Dict[str, Any]:
-        """Calculate the MAC metric over the provided parameters.
-
-        Parameters
-        ----------
-        query : Query
-            A Query object that contains the target and attribute word sets
-            for be tested.
-
-<<<<<<< HEAD
-        word_embedding_model : BaseModel
-            An object containing a word embeddings model.
-
-        lost_vocabulary_threshold : float, optional
-            Specifies the proportional limit of words that any set of the query is
-            allowed to lose when transforming its words into embeddings.
-            In the case that any set of the query loses proportionally more words
-            than this limit, the result values will be np.nan, by default 0.2
-=======
-        model : WordEmbeddingModel
-            A word embedding model.
->>>>>>> 3daebeab
-
-        preprocessors : List[Dict[str, Union[str, bool, Callable]]]
-            A list with preprocessor options.
-
-            A ``preprocessor`` is a dictionary that specifies what processing(s) are
-            performed on each word before it is looked up in the model vocabulary.
-            For example, the ``preprocessor``
-            ``{'lowecase': True, 'strip_accents': True}`` allows you to lowercase
-            and remove the accent from each word before searching for them in the
-            model vocabulary. Note that an empty dictionary ``{}`` indicates that no
-            preprocessing is done.
-
-            The possible options for a preprocessor are:
-
-            *   ``lowercase``: ``bool``. Indicates that the words are transformed to
-                lowercase.
-            *   ``uppercase``: ``bool``. Indicates that the words are transformed to
-                uppercase.
-            *   ``titlecase``: ``bool``. Indicates that the words are transformed to
-                titlecase.
-            *   ``strip_accents``: ``bool``, ``{'ascii', 'unicode'}``: Specifies that
-                the accents of the words are eliminated. The stripping type can be
-                specified. True uses ‘unicode’ by default.
-            *   ``preprocessor``: ``Callable``. It receives a function that operates
-                on each word. In the case of specifying a function, it overrides the
-                default preprocessor (i.e., the previous options stop working).
-
-            A list of preprocessor options allows you to search for several
-            variants of the words into the model. For example, the preprocessors
-            ``[{}, {"lowercase": True, "strip_accents": True}]``
-            ``{}`` allows first to search for the original words in the vocabulary of
-            the model. In case some of them are not found,
-            ``{"lowercase": True, "strip_accents": True}`` is executed on these words
-            and then they are searched in the model vocabulary.
-
-        strategy : str, optional
-            The strategy indicates how it will use the preprocessed words: 'first' will
-            include only the first transformed word found. all' will include all
-            transformed words found, by default "first".
-
-        normalize : bool, optional
-            True indicates that embeddings will be normalized, by default False
-
-        warn_not_found_words : bool, optional
-            Specifies if the function will warn (in the logger)
-            the words that were not found in the model's vocabulary, by default False.
-
-        Returns
-        -------
-        Dict[str, Any]
-            A dictionary with the query name, the resulting score of the metric,
-            and a dictionary with the distances of each attribute word
-            with respect to the target sets means.
-
-        Examples
-        --------
-        >>> from wefe.metrics import MAC
-        >>> from wefe.query import Query
-        >>> from wefe.utils import load_test_model
-        >>>
-        >>> query = Query(
-        ...     target_sets=[
-        ...         ["female", "woman", "girl", "sister", "she", "her", "hers",
-        ...          "daughter"],
-        ...         ["male", "man", "boy", "brother", "he", "him", "his", "son"],
-        ...     ],
-        ...     attribute_sets=[
-        ...         ["home", "parents", "children", "family", "cousins", "marriage",
-        ...          "wedding", "relatives",
-        ...         ],
-        ...         ["executive", "management", "professional", "corporation", "salary",
-        ...          "office", "business", "career",
-        ...         ],
-        ...     ],
-        ...     target_sets_names=["Female terms", "Male Terms"],
-        ...     attribute_sets_names=["Family", "Careers"],
-        ... )
-        >>>
-        >>> # load the model (in this case, the test model included in wefe)
-        >>> model = load_test_model()
-        >>>
-        >>> # instance the metric and run the query
-        >>> MAC().run_query(query, model) # doctest: +SKIP
-        {'query_name': 'Female terms and Male Terms wrt Family and Careers',
-        'result': 0.8416415235615204,
-        'mac': 0.8416415235615204,
-        'targets_eval': {'Female terms': {'female': {'Family': 0.9185737599618733,
-            'Careers': 0.916069650076679},
-            'woman': {'Family': 0.752434104681015, 'Careers': 0.9377805145923048},
-            'girl': {'Family': 0.707457959651947, 'Careers': 0.9867974997032434},
-            'sister': {'Family': 0.5973392464220524, 'Careers': 0.9482253392925486},
-            'she': {'Family': 0.7872791914269328, 'Careers': 0.9161583095556125},
-            'her': {'Family': 0.7883057091385126, 'Careers': 0.9237247597193345},
-            'hers': {'Family': 0.7385367527604103, 'Careers': 0.9480051446007565},
-            'daughter': {'Family': 0.5472579970955849, 'Careers': 0.9277344475267455}},
-        'Male Terms': {'male': {'Family': 0.8735092766582966,
-            'Careers': 0.9468009045813233},
-            'man': {'Family': 0.8249392118304968, 'Careers': 0.9350165261421353},
-            'boy': {'Family': 0.7106057899072766, 'Careers': 0.9879048476286698},
-            'brother': {'Family': 0.6280269809067249, 'Careers': 0.9477180293761194},
-            'he': {'Family': 0.8693044614046812, 'Careers': 0.8771287016716087},
-            'him': {'Family': 0.8230192996561527, 'Careers': 0.888683641096577},
-            'his': {'Family': 0.8876195731572807, 'Careers': 0.8920885202242061},
-            'son': {'Family': 0.5764635019004345, 'Careers': 0.9220191016211174}}}}
-        """
-        # check the types of the provided arguments (only the defaults).
-        self._check_input(query, model, locals())
-
-        # transform query word sets into embeddings
-        embeddings = get_embeddings_from_query(
-            model=model,
-            query=query,
-            lost_vocabulary_threshold=lost_vocabulary_threshold,
-            preprocessors=preprocessors,
-            strategy=strategy,
-            normalize=normalize,
-            warn_not_found_words=warn_not_found_words,
-        )
-
-        # if there is any/some set has less words than the allowed limit,
-        # return the default value (nan)
-        if embeddings is None:
-            return {
-                "query_name": query.query_name,
-                "result": np.nan,
-                "mac": np.nan,
-                "targets_eval": None,
-            }
-
-        # get the targets and attribute sets transformed into embeddings.
-        target_sets, attribute_sets = embeddings
-
-        mac, targets_eval = self._calc_mac(target_sets, attribute_sets)
-
-        return {
-            "query_name": query.query_name,
-            "result": mac,
-            "mac": mac,
-            "targets_eval": targets_eval,
-        }
+"""Mean Average Cosine Similarity (MAC) implementation."""
+from typing import Any, Callable, Dict, List, Union
+
+import numpy as np
+from scipy.spatial import distance
+from wefe.metrics.base_metric import BaseMetric
+from wefe.preprocessing import get_embeddings_from_query
+from wefe.query import Query
+from wefe.models.base_model import BaseModel
+
+
+class MAC(BaseMetric):
+    """Mean Average Cosine Similarity (MAC).
+
+    The general steps of the test are as follows [1]:
+
+    1. Embed all target and attribute words.
+    2. For each target set:
+        * For each word embedding in the target set:
+            * For each attribute set:
+                * Calculate the cosine similarity of the target embedding and
+                each attribute embedding of the set.
+
+                * Calculate the mean of the cosines similarities and save it in a array.
+    3. Average all the mean cosine similarities and return the calculated score.
+
+    The closer the value is to 1, the less biased the query will be.
+
+    References
+    ----------
+    |  [1]: Thomas Manzini, Lim Yao Chong,Alan W Black, and Yulia Tsvetkov.
+    |  Black is to criminal as caucasian is to police: Detecting and removing multiclass
+    |  bias in word embeddings.
+    |  In Proceedings of the 2019 Conference of the North American Chapter of the
+    |  Association for Computational Linguistics:
+    |  Human Language Technologies, Volume 1 (Long and Short Papers), pages 615–621,
+    |  Minneapolis, Minnesota, June 2019. Association for Computational Linguistics.
+    |  [2]: https://github.com/TManzini/DebiasMulticlassWordEmbedding/blob/master/Debiasing/evalBias.py
+    """
+
+    metric_template = ("n", "n")
+    metric_name = "Mean Average Cosine Similarity"
+    metric_short_name = "MAC"
+
+    def _calc_s(self, t: np.ndarray, A_j: np.ndarray) -> np.number:
+        """Calculate the mean cos similarity of a target embedding and a attribute set.
+
+        Parameters
+        ----------
+        t : np.ndarray
+            A target embedding
+        A_j : np.ndarray
+            An attribute embedding set.
+
+        Returns
+        -------
+        float
+            The mean cosine similarity between the target embedding and the attribute
+            set calculated.
+        """
+        return np.mean([distance.cosine(t, a_i) for a_i in A_j])
+
+    def _calc_mac(self, T, A):
+
+        # dict that will store the s scores by target word and attribute set.
+        targets_eval = {}
+        # list that will store the s scores
+        targets_eval_scores = []
+
+        # T_i -> Current target set
+        # t_i -> Current target embedding
+        # A_j -> Current attribute set
+
+        # for each target set
+        for T_i_name, T_i_vecs in T.items():
+            targets_eval[T_i_name] = {}
+            # for each embedding in the current target set
+            for t_i_word, t_i_vec in T_i_vecs.items():
+                targets_eval[T_i_name][t_i_word] = {}
+                # for each attribute set
+                for A_j_name, A_j_vecs in A.items():
+                    # calculate s score
+                    score = self._calc_s(t_i_vec, A_j_vecs.values())
+                    # add the score to the variables that will store it
+                    targets_eval[T_i_name][t_i_word][A_j_name] = score
+                    targets_eval_scores.append(score)
+
+        # obtain mac by calculating the mean over the s scores in targets_eval_scores.
+        mac_score = np.mean(np.array(targets_eval_scores))
+
+        return mac_score, targets_eval
+
+    def run_query(
+        self,
+        query: Query,
+        word_embedding: BaseModel,
+        lost_vocabulary_threshold: float = 0.2,
+        preprocessors: List[Dict[str, Union[str, bool, Callable]]] = [{}],
+        strategy: str = "first",
+        normalize: bool = False,
+        warn_not_found_words: bool = False,
+        *args: Any,
+        **kwargs: Any
+    ) -> Dict[str, Any]:
+        """Calculate the MAC metric over the provided parameters.
+
+        Parameters
+        ----------
+        query : Query
+            A Query object that contains the target and attribute word sets
+            for be tested.
+
+        model : BaseModel
+            A word embedding model.
+
+        preprocessors : List[Dict[str, Union[str, bool, Callable]]]
+            A list with preprocessor options.
+
+            A ``preprocessor`` is a dictionary that specifies what processing(s) are
+            performed on each word before it is looked up in the model vocabulary.
+            For example, the ``preprocessor``
+            ``{'lowecase': True, 'strip_accents': True}`` allows you to lowercase
+            and remove the accent from each word before searching for them in the
+            model vocabulary. Note that an empty dictionary ``{}`` indicates that no
+            preprocessing is done.
+
+            The possible options for a preprocessor are:
+
+            *   ``lowercase``: ``bool``. Indicates that the words are transformed to
+                lowercase.
+            *   ``uppercase``: ``bool``. Indicates that the words are transformed to
+                uppercase.
+            *   ``titlecase``: ``bool``. Indicates that the words are transformed to
+                titlecase.
+            *   ``strip_accents``: ``bool``, ``{'ascii', 'unicode'}``: Specifies that
+                the accents of the words are eliminated. The stripping type can be
+                specified. True uses ‘unicode’ by default.
+            *   ``preprocessor``: ``Callable``. It receives a function that operates
+                on each word. In the case of specifying a function, it overrides the
+                default preprocessor (i.e., the previous options stop working).
+
+            A list of preprocessor options allows you to search for several
+            variants of the words into the model. For example, the preprocessors
+            ``[{}, {"lowercase": True, "strip_accents": True}]``
+            ``{}`` allows first to search for the original words in the vocabulary of
+            the model. In case some of them are not found,
+            ``{"lowercase": True, "strip_accents": True}`` is executed on these words
+            and then they are searched in the model vocabulary.
+
+        strategy : str, optional
+            The strategy indicates how it will use the preprocessed words: 'first' will
+            include only the first transformed word found. all' will include all
+            transformed words found, by default "first".
+
+        normalize : bool, optional
+            True indicates that embeddings will be normalized, by default False
+
+        warn_not_found_words : bool, optional
+            Specifies if the function will warn (in the logger)
+            the words that were not found in the model's vocabulary, by default False.
+
+        Returns
+        -------
+        Dict[str, Any]
+            A dictionary with the query name, the resulting score of the metric,
+            and a dictionary with the distances of each attribute word
+            with respect to the target sets means.
+
+        Examples
+        --------
+        >>> from wefe.metrics import MAC
+        >>> from wefe.query import Query
+        >>> from wefe.utils import load_test_model
+        >>>
+        >>> query = Query(
+        ...     target_sets=[
+        ...         ["female", "woman", "girl", "sister", "she", "her", "hers",
+        ...          "daughter"],
+        ...         ["male", "man", "boy", "brother", "he", "him", "his", "son"],
+        ...     ],
+        ...     attribute_sets=[
+        ...         ["home", "parents", "children", "family", "cousins", "marriage",
+        ...          "wedding", "relatives",
+        ...         ],
+        ...         ["executive", "management", "professional", "corporation", "salary",
+        ...          "office", "business", "career",
+        ...         ],
+        ...     ],
+        ...     target_sets_names=["Female terms", "Male Terms"],
+        ...     attribute_sets_names=["Family", "Careers"],
+        ... )
+        >>>
+        >>> # load the model (in this case, the test model included in wefe)
+        >>> model = load_test_model()
+        >>>
+        >>> # instance the metric and run the query
+        >>> MAC().run_query(query, model) # doctest: +SKIP
+        {'query_name': 'Female terms and Male Terms wrt Family and Careers',
+        'result': 0.8416415235615204,
+        'mac': 0.8416415235615204,
+        'targets_eval': {'Female terms': {'female': {'Family': 0.9185737599618733,
+            'Careers': 0.916069650076679},
+            'woman': {'Family': 0.752434104681015, 'Careers': 0.9377805145923048},
+            'girl': {'Family': 0.707457959651947, 'Careers': 0.9867974997032434},
+            'sister': {'Family': 0.5973392464220524, 'Careers': 0.9482253392925486},
+            'she': {'Family': 0.7872791914269328, 'Careers': 0.9161583095556125},
+            'her': {'Family': 0.7883057091385126, 'Careers': 0.9237247597193345},
+            'hers': {'Family': 0.7385367527604103, 'Careers': 0.9480051446007565},
+            'daughter': {'Family': 0.5472579970955849, 'Careers': 0.9277344475267455}},
+        'Male Terms': {'male': {'Family': 0.8735092766582966,
+            'Careers': 0.9468009045813233},
+            'man': {'Family': 0.8249392118304968, 'Careers': 0.9350165261421353},
+            'boy': {'Family': 0.7106057899072766, 'Careers': 0.9879048476286698},
+            'brother': {'Family': 0.6280269809067249, 'Careers': 0.9477180293761194},
+            'he': {'Family': 0.8693044614046812, 'Careers': 0.8771287016716087},
+            'him': {'Family': 0.8230192996561527, 'Careers': 0.888683641096577},
+            'his': {'Family': 0.8876195731572807, 'Careers': 0.8920885202242061},
+            'son': {'Family': 0.5764635019004345, 'Careers': 0.9220191016211174}}}}
+        """
+        # check the types of the provided arguments (only the defaults).
+        self._check_input(query, model, locals())
+
+        # transform query word sets into embeddings
+        embeddings = get_embeddings_from_query(
+            model=model,
+            query=query,
+            lost_vocabulary_threshold=lost_vocabulary_threshold,
+            preprocessors=preprocessors,
+            strategy=strategy,
+            normalize=normalize,
+            warn_not_found_words=warn_not_found_words,
+        )
+
+        # if there is any/some set has less words than the allowed limit,
+        # return the default value (nan)
+        if embeddings is None:
+            return {
+                "query_name": query.query_name,
+                "result": np.nan,
+                "mac": np.nan,
+                "targets_eval": None,
+            }
+
+        # get the targets and attribute sets transformed into embeddings.
+        target_sets, attribute_sets = embeddings
+
+        mac, targets_eval = self._calc_mac(target_sets, attribute_sets)
+
+        return {
+            "query_name": query.query_name,
+            "result": mac,
+            "mac": mac,
+            "targets_eval": targets_eval,
+        }