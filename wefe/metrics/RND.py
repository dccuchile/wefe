--- conflicted
+++ resolved
@@ -1,301 +1,286 @@
-"""Relative Norm Distance (RND) metric implementation."""
-from typing import Any, Callable, Dict, List, Tuple, Union
-
-<<<<<<< HEAD
-from wefe.utils import cosine_similarity
-from wefe.query import Query
-from wefe.models.base_model import BaseModel
-=======
-import numpy as np
-from sklearn.metrics.pairwise import cosine_similarity
->>>>>>> 3daebeab
-from wefe.metrics.base_metric import BaseMetric
-from wefe.preprocessing import get_embeddings_from_query
-from wefe.query import Query
-from wefe.word_embedding_model import WordEmbeddingModel
-
-
-class RND(BaseMetric):
-    """Relative Norm Distance (RND).
-
-    It measures the relative strength of association of a set of neutral words
-    with respect to two groups.
-
-    References
-    ----------
-    | [1]: Nikhil Garg, Londa Schiebinger, Dan Jurafsky, and James Zou.
-    | Word embeddings quantify 100 years of gender and ethnic stereotypes.
-    | Proceedings of the National Academy of Sciences, 115(16):E3635–E3644,2018.
-    | [2]: https://github.com/nikhgarg/EmbeddingDynamicStereotypes
-    """
-
-    metric_template = (2, 1)
-    metric_name = "Relative Norm Distance"
-    metric_short_name = "RND"
-
-    def __calc_distance(
-        self, vec1: np.ndarray, vec2: np.ndarray, distance_type: str = "norm",
-    ) -> float:
-        if distance_type == "norm":
-            return np.linalg.norm(np.subtract(vec1, vec2))
-        elif distance_type == "cos":
-            # c = np.dot(vec1, vec2) / np.linalg.norm(vec1) / np.linalg.norm(vec2)
-            c = cosine_similarity([vec1], [vec2]).flatten()
-            return c[0]
-        else:
-            raise ValueError(
-                'distance_type can be either "norm" or "cos", '
-                "got: {} ".format(distance_type)
-            )
-
-    def __calc_rnd(
-        self,
-        target_0: np.ndarray,
-        target_1: np.ndarray,
-        attribute: np.ndarray,
-        attribute_words: list,
-        distance_type: str,
-    ) -> Tuple[float, Dict[str, float]]:
-
-        # calculates the average wv for the group words.
-        target_1_avg_vector = np.average(target_0, axis=0)
-        target_2_avg_vector = np.average(target_1, axis=0)
-
-        sum_of_distances = 0.0
-        distance_by_words = {}
-
-        for attribute_word_index, attribute_embedding in enumerate(attribute):
-
-            # calculate the distance
-            current_distance = self.__calc_distance(
-                attribute_embedding, target_1_avg_vector, distance_type=distance_type,
-            ) - self.__calc_distance(
-                attribute_embedding, target_2_avg_vector, distance_type=distance_type,
-            )
-
-            # add the distance of the neutral word to the accumulated
-            # distances.
-            sum_of_distances += current_distance
-            # add the distance of the neutral word to the list of distances
-            # by word
-            distance_by_words[attribute_words[attribute_word_index]] = current_distance
-
-        sorted_distances_by_word = {
-            k: v for k, v in sorted(distance_by_words.items(), key=lambda item: item[1])
-        }
-
-        # calculate the average of the distances and return
-        mean_distance = sum_of_distances / len(distance_by_words)
-        return mean_distance, sorted_distances_by_word
-
-    def run_query(
-        self,
-        query: Query,
-<<<<<<< HEAD
-        word_embedding: BaseModel,
-=======
-        model: WordEmbeddingModel,
->>>>>>> 3daebeab
-        distance: str = "norm",
-        lost_vocabulary_threshold: float = 0.2,
-        preprocessors: List[Dict[str, Union[str, bool, Callable]]] = [{}],
-        strategy: str = "first",
-        normalize: bool = False,
-        warn_not_found_words: bool = False,
-        *args: Any,
-        **kwargs: Any
-    ) -> Dict[str, Any]:
-        """Calculate the RND metric over the provided parameters.
-
-        Parameters
-        ----------
-        query : Query
-            A Query object that contains the target and attribute sets to be tested.
-
-<<<<<<< HEAD
-        word_embedding_model : BaseModel
-            An object containing a word embedding model.
-=======
-        model : WordEmbeddingModel
-            A word embedding model.
->>>>>>> 3daebeab
-
-        distance : str, optional
-            Specifies which type of distance will be calculated. It could be:
-            {norm, cos} , by default 'norm'.
-
-        preprocessors : List[Dict[str, Union[str, bool, Callable]]]
-            A list with preprocessor options.
-
-            A ``preprocessor`` is a dictionary that specifies what processing(s) are
-            performed on each word before it is looked up in the model vocabulary.
-            For example, the ``preprocessor``
-            ``{'lowecase': True, 'strip_accents': True}`` allows you to lowercase
-            and remove the accent from each word before searching for them in the
-            model vocabulary. Note that an empty dictionary ``{}`` indicates that no
-            preprocessing is done.
-
-            The possible options for a preprocessor are:
-
-            *   ``lowercase``: ``bool``. Indicates that the words are transformed to
-                lowercase.
-            *   ``uppercase``: ``bool``. Indicates that the words are transformed to
-                uppercase.
-            *   ``titlecase``: ``bool``. Indicates that the words are transformed to
-                titlecase.
-            *   ``strip_accents``: ``bool``, ``{'ascii', 'unicode'}``: Specifies that
-                the accents of the words are eliminated. The stripping type can be
-                specified. True uses ‘unicode’ by default.
-            *   ``preprocessor``: ``Callable``. It receives a function that operates
-                on each word. In the case of specifying a function, it overrides the
-                default preprocessor (i.e., the previous options stop working).
-
-            A list of preprocessor options allows you to search for several
-            variants of the words into the model. For example, the preprocessors
-            ``[{}, {"lowercase": True, "strip_accents": True}]``
-            ``{}`` allows first to search for the original words in the vocabulary of
-            the model. In case some of them are not found,
-            ``{"lowercase": True, "strip_accents": True}`` is executed on these words
-            and then they are searched in the model vocabulary.
-
-        strategy : str, optional
-            The strategy indicates how it will use the preprocessed words: 'first' will
-            include only the first transformed word found. all' will include all
-            transformed words found, by default "first".
-
-        normalize : bool, optional
-            True indicates that embeddings will be normalized, by default False
-
-        warn_not_found_words : bool, optional
-            Specifies if the function will warn (in the logger)
-            the words that were not found in the model's vocabulary, by default False.
-
-        Returns
-        -------
-        Dict[str, Any]
-            A dictionary with the query name, the resulting score of the metric,
-            and a dictionary with the distances of each attribute word
-            with respect to the target sets means.
-
-        Examples
-        --------
-        >>> from wefe.metrics import RND
-        >>> from wefe.query import Query
-        >>> from wefe.utils import load_test_model
-        >>>
-        >>> # define the query
-        >>> query = Query(
-        ...     target_sets=[
-        ...         ["female", "woman", "girl", "sister", "she", "her", "hers",
-        ...          "daughter"],
-        ...         ["male", "man", "boy", "brother", "he", "him", "his", "son"],
-        ...     ],
-        ...     attribute_sets=[
-        ...         [
-        ...             "home", "parents", "children", "family", "cousins", "marriage",
-        ...             "wedding", "relatives",
-        ...         ],
-        ...     ],
-        ...     target_sets_names=["Female terms", "Male Terms"],
-        ...     attribute_sets_names=["Family"],
-        ... )
-        >>>
-        >>> # load the model (in this case, the test model included in wefe)
-        >>> model = load_test_model()
-        >>>
-        >>> # instance the metric and run the query
-        >>> RND().run_query(query, model) # doctest: +SKIP
-        {'query_name': 'Female terms and Male Terms wrt Family',
-         'result': 0.030381828546524048,
-         'rnd': 0.030381828546524048,
-         'distances_by_word': {'wedding': -0.1056304,
-                               'marriage': -0.10163283,
-                               'children': -0.068374634,
-                               'parents': 0.00097084045,
-                               'relatives': 0.0483346,
-                               'family': 0.12408042,
-                               'cousins': 0.17195654,
-                               'home': 0.1733501}}
-        >>>
-        >>> # if you want the embeddings to be normalized before calculating the metrics
-        >>> # use the normalize parameter as True before executing the query.
-        >>> RND().run_query(query, model, normalize=True) # doctest: +SKIP
-        {'query_name': 'Female terms and Male Terms wrt Family',
-         'result': -0.006278775632381439,
-         'rnd': -0.006278775632381439,
-         'distances_by_word': {'children': -0.05244279,
-                               'wedding': -0.04642248,
-                               'marriage': -0.04268837,
-                               'parents': -0.022358716,
-                               'relatives': 0.005497098,
-                               'family': 0.023389697,
-                               'home': 0.04009247,
-                               'cousins': 0.044702888}}
-        >>>
-        >>> # if you want to use cosine distance instead of euclidean norm
-        >>> # use the distance parameter as 'cos' before executing the query.
-        >>> RND().run_query(query, model, normalize=True, distance='cos') # doctest: +SKIP
-        {'query_name': 'Female terms and Male Terms wrt Family',
-         'result': 0.03643466345965862,
-         'rnd': 0.03643466345965862,
-         'distances_by_word': {'cousins': -0.035989374,
-                               'home': -0.026971221,
-                               'family': -0.009296179,
-                               'relatives': 0.015690982,
-                               'parents': 0.051281124,
-                               'children': 0.09255883,
-                               'marriage': 0.09959312,
-                               'wedding': 0.104610026}}
-        """
-        # check the types of the provided arguments (only the defaults).
-        self._check_input(query, model, locals())
-
-        # transform query word sets into embeddings
-        embeddings = get_embeddings_from_query(
-            model=model,
-            query=query,
-            lost_vocabulary_threshold=lost_vocabulary_threshold,
-            preprocessors=preprocessors,
-            strategy=strategy,
-            normalize=normalize,
-            warn_not_found_words=warn_not_found_words,
-        )
-
-        # if there is any/some set has less words than the allowed limit,
-        # return the default value (nan)
-        if embeddings is None:
-            return {
-                "query_name": query.query_name,
-                "result": np.nan,
-                "rnd": np.nan,
-                "distances_by_word": {},
-            }
-
-        # get the targets and attribute sets transformed into embeddings.
-        target_sets, attribute_sets = embeddings
-
-        # get only the embeddings of the sets.
-        target_embeddings = list(target_sets.values())
-        attribute_embeddings = list(attribute_sets.values())
-
-        target_0_embeddings = np.array(list(target_embeddings[0].values()))
-        target_1_embeddings = np.array(list(target_embeddings[1].values()))
-        attribute_0_embeddings = np.array(list(attribute_embeddings[0].values()))
-
-        # get a list with the transformed attribute words
-        attribute_0_words = list(attribute_embeddings[0].keys())
-
-        rnd, distances_by_word = self.__calc_rnd(
-            target_0_embeddings,
-            target_1_embeddings,
-            attribute_0_embeddings,
-            attribute_0_words,
-            distance,
-        )
-
-        return {
-            "query_name": query.query_name,
-            "result": rnd,
-            "rnd": rnd,
-            "distances_by_word": distances_by_word,
-        }
+"""Relative Norm Distance (RND) metric implementation."""
+from typing import Any, Callable, Dict, List, Tuple, Union
+
+import numpy as np
+from sklearn.metrics.pairwise import cosine_similarity
+from wefe.metrics.base_metric import BaseMetric
+from wefe.preprocessing import get_embeddings_from_query
+from wefe.query import Query
+from wefe.models.base_model import BaseModel
+
+
+class RND(BaseMetric):
+    """Relative Norm Distance (RND).
+
+    It measures the relative strength of association of a set of neutral words
+    with respect to two groups.
+
+    References
+    ----------
+    | [1]: Nikhil Garg, Londa Schiebinger, Dan Jurafsky, and James Zou.
+    | Word embeddings quantify 100 years of gender and ethnic stereotypes.
+    | Proceedings of the National Academy of Sciences, 115(16):E3635–E3644,2018.
+    | [2]: https://github.com/nikhgarg/EmbeddingDynamicStereotypes
+    """
+
+    metric_template = (2, 1)
+    metric_name = "Relative Norm Distance"
+    metric_short_name = "RND"
+
+    def __calc_distance(
+        self, vec1: np.ndarray, vec2: np.ndarray, distance_type: str = "norm",
+    ) -> float:
+        if distance_type == "norm":
+            return np.linalg.norm(np.subtract(vec1, vec2))
+        elif distance_type == "cos":
+            # c = np.dot(vec1, vec2) / np.linalg.norm(vec1) / np.linalg.norm(vec2)
+            c = cosine_similarity([vec1], [vec2]).flatten()
+            return c[0]
+        else:
+            raise ValueError(
+                'distance_type can be either "norm" or "cos", '
+                "got: {} ".format(distance_type)
+            )
+
+    def __calc_rnd(
+        self,
+        target_0: np.ndarray,
+        target_1: np.ndarray,
+        attribute: np.ndarray,
+        attribute_words: list,
+        distance_type: str,
+    ) -> Tuple[float, Dict[str, float]]:
+
+        # calculates the average wv for the group words.
+        target_1_avg_vector = np.average(target_0, axis=0)
+        target_2_avg_vector = np.average(target_1, axis=0)
+
+        sum_of_distances = 0.0
+        distance_by_words = {}
+
+        for attribute_word_index, attribute_embedding in enumerate(attribute):
+
+            # calculate the distance
+            current_distance = self.__calc_distance(
+                attribute_embedding, target_1_avg_vector, distance_type=distance_type,
+            ) - self.__calc_distance(
+                attribute_embedding, target_2_avg_vector, distance_type=distance_type,
+            )
+
+            # add the distance of the neutral word to the accumulated
+            # distances.
+            sum_of_distances += current_distance
+            # add the distance of the neutral word to the list of distances
+            # by word
+            distance_by_words[attribute_words[attribute_word_index]] = current_distance
+
+        sorted_distances_by_word = {
+            k: v for k, v in sorted(distance_by_words.items(), key=lambda item: item[1])
+        }
+
+        # calculate the average of the distances and return
+        mean_distance = sum_of_distances / len(distance_by_words)
+        return mean_distance, sorted_distances_by_word
+
+    def run_query(
+        self,
+        query: Query,
+        word_embedding: BaseModel,
+        distance: str = "norm",
+        lost_vocabulary_threshold: float = 0.2,
+        preprocessors: List[Dict[str, Union[str, bool, Callable]]] = [{}],
+        strategy: str = "first",
+        normalize: bool = False,
+        warn_not_found_words: bool = False,
+        *args: Any,
+        **kwargs: Any
+    ) -> Dict[str, Any]:
+        """Calculate the RND metric over the provided parameters.
+
+        Parameters
+        ----------
+        query : Query
+            A Query object that contains the target and attribute sets to be tested.
+
+        word_embedding_model : BaseModel
+            An object containing a word embedding model.
+
+        distance : str, optional
+            Specifies which type of distance will be calculated. It could be:
+            {norm, cos} , by default 'norm'.
+
+        preprocessors : List[Dict[str, Union[str, bool, Callable]]]
+            A list with preprocessor options.
+
+            A ``preprocessor`` is a dictionary that specifies what processing(s) are
+            performed on each word before it is looked up in the model vocabulary.
+            For example, the ``preprocessor``
+            ``{'lowecase': True, 'strip_accents': True}`` allows you to lowercase
+            and remove the accent from each word before searching for them in the
+            model vocabulary. Note that an empty dictionary ``{}`` indicates that no
+            preprocessing is done.
+
+            The possible options for a preprocessor are:
+
+            *   ``lowercase``: ``bool``. Indicates that the words are transformed to
+                lowercase.
+            *   ``uppercase``: ``bool``. Indicates that the words are transformed to
+                uppercase.
+            *   ``titlecase``: ``bool``. Indicates that the words are transformed to
+                titlecase.
+            *   ``strip_accents``: ``bool``, ``{'ascii', 'unicode'}``: Specifies that
+                the accents of the words are eliminated. The stripping type can be
+                specified. True uses ‘unicode’ by default.
+            *   ``preprocessor``: ``Callable``. It receives a function that operates
+                on each word. In the case of specifying a function, it overrides the
+                default preprocessor (i.e., the previous options stop working).
+
+            A list of preprocessor options allows you to search for several
+            variants of the words into the model. For example, the preprocessors
+            ``[{}, {"lowercase": True, "strip_accents": True}]``
+            ``{}`` allows first to search for the original words in the vocabulary of
+            the model. In case some of them are not found,
+            ``{"lowercase": True, "strip_accents": True}`` is executed on these words
+            and then they are searched in the model vocabulary.
+
+        strategy : str, optional
+            The strategy indicates how it will use the preprocessed words: 'first' will
+            include only the first transformed word found. all' will include all
+            transformed words found, by default "first".
+
+        normalize : bool, optional
+            True indicates that embeddings will be normalized, by default False
+
+        warn_not_found_words : bool, optional
+            Specifies if the function will warn (in the logger)
+            the words that were not found in the model's vocabulary, by default False.
+
+        Returns
+        -------
+        Dict[str, Any]
+            A dictionary with the query name, the resulting score of the metric,
+            and a dictionary with the distances of each attribute word
+            with respect to the target sets means.
+
+        Examples
+        --------
+        >>> from wefe.metrics import RND
+        >>> from wefe.query import Query
+        >>> from wefe.utils import load_test_model
+        >>>
+        >>> # define the query
+        >>> query = Query(
+        ...     target_sets=[
+        ...         ["female", "woman", "girl", "sister", "she", "her", "hers",
+        ...          "daughter"],
+        ...         ["male", "man", "boy", "brother", "he", "him", "his", "son"],
+        ...     ],
+        ...     attribute_sets=[
+        ...         [
+        ...             "home", "parents", "children", "family", "cousins", "marriage",
+        ...             "wedding", "relatives",
+        ...         ],
+        ...     ],
+        ...     target_sets_names=["Female terms", "Male Terms"],
+        ...     attribute_sets_names=["Family"],
+        ... )
+        >>>
+        >>> # load the model (in this case, the test model included in wefe)
+        >>> model = load_test_model()
+        >>>
+        >>> # instance the metric and run the query
+        >>> RND().run_query(query, model) # doctest: +SKIP
+        {'query_name': 'Female terms and Male Terms wrt Family',
+         'result': 0.030381828546524048,
+         'rnd': 0.030381828546524048,
+         'distances_by_word': {'wedding': -0.1056304,
+                               'marriage': -0.10163283,
+                               'children': -0.068374634,
+                               'parents': 0.00097084045,
+                               'relatives': 0.0483346,
+                               'family': 0.12408042,
+                               'cousins': 0.17195654,
+                               'home': 0.1733501}}
+        >>>
+        >>> # if you want the embeddings to be normalized before calculating the metrics
+        >>> # use the normalize parameter as True before executing the query.
+        >>> RND().run_query(query, model, normalize=True) # doctest: +SKIP
+        {'query_name': 'Female terms and Male Terms wrt Family',
+         'result': -0.006278775632381439,
+         'rnd': -0.006278775632381439,
+         'distances_by_word': {'children': -0.05244279,
+                               'wedding': -0.04642248,
+                               'marriage': -0.04268837,
+                               'parents': -0.022358716,
+                               'relatives': 0.005497098,
+                               'family': 0.023389697,
+                               'home': 0.04009247,
+                               'cousins': 0.044702888}}
+        >>>
+        >>> # if you want to use cosine distance instead of euclidean norm
+        >>> # use the distance parameter as 'cos' before executing the query.
+        >>> RND().run_query(query, model, normalize=True, distance='cos') # doctest: +SKIP
+        {'query_name': 'Female terms and Male Terms wrt Family',
+         'result': 0.03643466345965862,
+         'rnd': 0.03643466345965862,
+         'distances_by_word': {'cousins': -0.035989374,
+                               'home': -0.026971221,
+                               'family': -0.009296179,
+                               'relatives': 0.015690982,
+                               'parents': 0.051281124,
+                               'children': 0.09255883,
+                               'marriage': 0.09959312,
+                               'wedding': 0.104610026}}
+        """
+        # check the types of the provided arguments (only the defaults).
+        self._check_input(query, model, locals())
+
+        # transform query word sets into embeddings
+        embeddings = get_embeddings_from_query(
+            model=model,
+            query=query,
+            lost_vocabulary_threshold=lost_vocabulary_threshold,
+            preprocessors=preprocessors,
+            strategy=strategy,
+            normalize=normalize,
+            warn_not_found_words=warn_not_found_words,
+        )
+
+        # if there is any/some set has less words than the allowed limit,
+        # return the default value (nan)
+        if embeddings is None:
+            return {
+                "query_name": query.query_name,
+                "result": np.nan,
+                "rnd": np.nan,
+                "distances_by_word": {},
+            }
+
+        # get the targets and attribute sets transformed into embeddings.
+        target_sets, attribute_sets = embeddings
+
+        # get only the embeddings of the sets.
+        target_embeddings = list(target_sets.values())
+        attribute_embeddings = list(attribute_sets.values())
+
+        target_0_embeddings = np.array(list(target_embeddings[0].values()))
+        target_1_embeddings = np.array(list(target_embeddings[1].values()))
+        attribute_0_embeddings = np.array(list(attribute_embeddings[0].values()))
+
+        # get a list with the transformed attribute words
+        attribute_0_words = list(attribute_embeddings[0].keys())
+
+        rnd, distances_by_word = self.__calc_rnd(
+            target_0_embeddings,
+            target_1_embeddings,
+            attribute_0_embeddings,
+            attribute_0_words,
+            distance,
+        )
+
+        return {
+            "query_name": query.query_name,
+            "result": rnd,
+            "rnd": rnd,
+            "distances_by_word": distances_by_word,
+        }