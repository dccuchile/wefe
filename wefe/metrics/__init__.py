--- conflicted
+++ resolved
@@ -1,16 +1,6 @@
-<<<<<<< HEAD
-from .WEAT import WEAT
+from .ECT import ECT
+from .MAC import MAC, BaseMetric
+from .RIPA import RIPA
 from .RND import RND
 from .RNSB import RNSB
-from .MAC import MAC
-from .MAC import BaseMetric
-from .ECT import ECT
-=======
-from .WEAT import WEAT
-from .RND import RND
-from .RNSB import RNSB
-from .MAC import MAC
-from .MAC import BaseMetric
-from .ECT import ECT
-from .RIPA import RIPA
->>>>>>> de1ce8e5
+from .WEAT import WEAT