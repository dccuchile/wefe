--- conflicted
+++ resolved
@@ -1,199 +1,186 @@
-"""An example of how to implement metrics in WEFE."""
-
-from typing import Any, Callable, Dict, List, Union
-
-import numpy as np
-from scipy.spatial import distance
-from wefe.metrics.base_metric import BaseMetric
-<<<<<<< HEAD
-from wefe.query import Query
-from wefe.models.base_model import (EmbeddingDict, BaseModel)
-=======
->>>>>>> 3daebeab
-from wefe.preprocessing import get_embeddings_from_query
-from wefe.query import Query
-from wefe.word_embedding_model import EmbeddingDict, WordEmbeddingModel
-
-
-class ExampleMetric(BaseMetric):
-    """Example class intended to guide the implementation of a fairness metric."""
-
-    # replace with the parameters of your metric
-    metric_template = (
-        2,
-        1,
-    )  # cardinalities of the targets and attributes sets that your metric will accept.
-    metric_name = "Example Metric"
-    metric_short_name = "EM"
-
-    def _calc_metric(
-        self,
-        target_embeddings: List[EmbeddingDict],
-        attribute_embeddings: List[EmbeddingDict],
-    ) -> float:
-        """Calculate the metric.
-
-        Parameters
-        ----------
-        target_embeddings : List[EmbeddingDict]
-            An array with EmbeddingDict. Each dictionary represents an target set. 
-             A dict is composed with a word and its embedding as key, value respectively.
-        attribute_embeddings : List[EmbeddingDict]
-            [An array with dicts. Each dictionary represents an attribute set. 
-             A dict is composed with a word and its embedding as key, value respectively.
-
-        Returns
-        -------
-        np.float
-            The value of the calculated metric.
-        """
-
-        # get the embeddings from the dicts
-        target_embeddings_0 = np.array(list(target_embeddings[0].values()))
-        target_embeddings_1 = np.array(list(target_embeddings[1].values()))
-
-        attribute_embeddings_0 = np.array(list(attribute_embeddings[0].values()))
-
-        # calculate the average embedding by target and attribute set.
-        target_embeddings_0_avg = np.mean(target_embeddings_0, axis=0)
-        target_embeddings_1_avg = np.mean(target_embeddings_1, axis=0)
-        attribute_embeddings_0_avg = np.mean(attribute_embeddings_0, axis=0)
-
-        # calculate the distances between the target sets and the attribute set
-        dist_target_0_attr = distance.cosine(
-            target_embeddings_0_avg, attribute_embeddings_0_avg
-        )
-        dist_target_1_attr = distance.cosine(
-            target_embeddings_1_avg, attribute_embeddings_0_avg
-        )
-
-        # subtract the distances
-        metric_result = dist_target_0_attr - dist_target_1_attr
-        return metric_result
-
-    def run_query(
-        self,
-        query: Query,
-<<<<<<< HEAD
-        word_embedding: BaseModel,
-=======
-        model: WordEmbeddingModel,
->>>>>>> 3daebeab
-        # any parameter that you need
-        # ...,
-        lost_vocabulary_threshold: float = 0.2,
-        preprocessors: List[Dict[str, Union[str, bool, Callable]]] = [{}],
-        strategy: str = "first",
-        normalize: bool = False,
-        warn_not_found_words: bool = False,
-        *args: Any,
-        **kwargs: Any
-    ) -> Dict[str, Any]:
-        """Calculate the Example Metric metric over the provided parameters.
-
-        Parameters
-        ----------
-        query : Query
-            A Query object that contains the target and attribute word sets to be tested.
-
-<<<<<<< HEAD
-        word_embedding_model : BaseModel
-=======
-        model : WordEmbeddingModel
->>>>>>> 3daebeab
-            An object containing a word embeddings model.
-        
-        lost_vocabulary_threshold : float, optional
-            Specifies the proportional limit of words that any set of the query is
-            allowed to lose when transforming its words into embeddings.
-            In the case that any set of the query loses proportionally more words
-            than this limit, the result values will be np.nan, by default 0.2
-
-        preprocessors : List[Dict[str, Union[str, bool, Callable]]]
-            A list with preprocessor options.
-
-            A dictionary of preprocessing options is a dictionary that specifies what
-            transformations will be made to each word prior to being searched in the
-            embeddings model. For example, `{'lowecase': True, 'strip_accents': True}`
-            will allow you to search for words in the word_set transformed to lowercase
-            and without accents.
-            Note that an empty dictionary `{}` indicates that no transformation
-            will be made to any word.
-
-            A list of these preprocessor options will allow you to search for several
-            variants of the words (depending on the search strategy) into the model.
-            For example `[{}, {'lowecase': True, 'strip_accents': True}]` will allow you
-            to search for each word first without any transformation and then transformed
-            to lowercase and without accents.
-
-            The available word preprocessing options are as follows (it is not necessary
-            to put them all):
-
-            - `lowercase`: `bool`. Indicates if the words are transformed to lowercase.
-            - `uppercase`: `bool`. Indicates if the words are transformed to uppercase.
-            - `titlecase`: `bool`. Indicates if the words are transformed to titlecase.
-            - `strip_accents`: `bool`, `{'ascii', 'unicode'}`: Specifies if the accents of
-                                the words are eliminated. The stripping type can be
-                                specified. True uses 'unicode' by default.
-            - `preprocessor`: `Callable`. It receives a function that operates on each
-                            word. In the case of specifying a function, it overrides
-                            the default preprocessor (i.e., the previous options
-                            stop working).
-            by default [{}]
-
-        strategy : str, optional
-            The strategy indicates how it will use the preprocessed words: 'first' will
-            include only the first transformed word found. all' will include all
-            transformed words found., by default "first"
-
-        normalize : bool, optional
-            True indicates that embeddings will be normalized, by default False
-
-        warn_not_found_words : bool, optional
-            Specifies if the function will warn (in the logger)
-            the words that were not found in the model's vocabulary
-            , by default False.
-
-        Returns
-        -------
-        Dict[str, Any]
-            A dictionary with the query name, the resulting score of the metric, 
-            and other scores.
-        """
-        # check the types of the provided arguments (only the defaults).
-        self._check_input(query, model, kwargs)
-
-        # transform query word sets into embeddings
-        embeddings = get_embeddings_from_query(
-            model=model,
-            query=query,
-            lost_vocabulary_threshold=lost_vocabulary_threshold,
-            preprocessors=preprocessors,
-            strategy=strategy,
-            normalize=normalize,
-            warn_not_found_words=warn_not_found_words,
-        )
-        # if there is any/some set has less words than the allowed limit,
-        # return the default value (nan)
-        if embeddings is None:
-            return {
-                "query_name": query.query_name,  # the name of the evaluated query
-                "result": np.nan,  # the result of the metric
-                "em": np.nan,  # result of the calculated metric (recommended)
-            }
-
-        # get the targets and attribute sets transformed into embeddings.
-        target_sets, attribute_sets = embeddings
-
-        # commonly, you only will need the embeddings of the sets.
-        # this can be obtained by using:
-        target_embeddings = list(target_sets.values())
-        attribute_embeddings = list(attribute_sets.values())
-
-        # From here, the code can vary quite a bit depending on what you need.
-        # metric operations. It is recommended to calculate it in another method(s).
-
-        result = self._calc_metric(target_embeddings, attribute_embeddings)
-
-        # return the results.
-        return {"query_name": query.query_name, "result": result, "em": result}
+"""An example of how to implement metrics in WEFE."""
+
+from typing import Any, Callable, Dict, List, Union
+
+import numpy as np
+from scipy.spatial import distance
+from wefe.metrics.base_metric import BaseMetric
+from wefe.preprocessing import get_embeddings_from_query
+from wefe.query import Query
+from wefe.models.base_model import EmbeddingDict, BaseModel
+
+
+class ExampleMetric(BaseMetric):
+    """Example class intended to guide the implementation of a fairness metric."""
+
+    # replace with the parameters of your metric
+    metric_template = (
+        2,
+        1,
+    )  # cardinalities of the targets and attributes sets that your metric will accept.
+    metric_name = "Example Metric"
+    metric_short_name = "EM"
+
+    def _calc_metric(
+        self,
+        target_embeddings: List[EmbeddingDict],
+        attribute_embeddings: List[EmbeddingDict],
+    ) -> float:
+        """Calculate the metric.
+
+        Parameters
+        ----------
+        target_embeddings : List[EmbeddingDict]
+            An array with EmbeddingDict. Each dictionary represents an target set. 
+             A dict is composed with a word and its embedding as key, value respectively.
+        attribute_embeddings : List[EmbeddingDict]
+            [An array with dicts. Each dictionary represents an attribute set. 
+             A dict is composed with a word and its embedding as key, value respectively.
+
+        Returns
+        -------
+        np.float
+            The value of the calculated metric.
+        """
+
+        # get the embeddings from the dicts
+        target_embeddings_0 = np.array(list(target_embeddings[0].values()))
+        target_embeddings_1 = np.array(list(target_embeddings[1].values()))
+
+        attribute_embeddings_0 = np.array(list(attribute_embeddings[0].values()))
+
+        # calculate the average embedding by target and attribute set.
+        target_embeddings_0_avg = np.mean(target_embeddings_0, axis=0)
+        target_embeddings_1_avg = np.mean(target_embeddings_1, axis=0)
+        attribute_embeddings_0_avg = np.mean(attribute_embeddings_0, axis=0)
+
+        # calculate the distances between the target sets and the attribute set
+        dist_target_0_attr = distance.cosine(
+            target_embeddings_0_avg, attribute_embeddings_0_avg
+        )
+        dist_target_1_attr = distance.cosine(
+            target_embeddings_1_avg, attribute_embeddings_0_avg
+        )
+
+        # subtract the distances
+        metric_result = dist_target_0_attr - dist_target_1_attr
+        return metric_result
+
+    def run_query(
+        self,
+        query: Query,
+        word_embedding: BaseModel,
+        # any parameter that you need
+        # ...,
+        lost_vocabulary_threshold: float = 0.2,
+        preprocessors: List[Dict[str, Union[str, bool, Callable]]] = [{}],
+        strategy: str = "first",
+        normalize: bool = False,
+        warn_not_found_words: bool = False,
+        *args: Any,
+        **kwargs: Any
+    ) -> Dict[str, Any]:
+        """Calculate the Example Metric metric over the provided parameters.
+
+        Parameters
+        ----------
+        query : Query
+            A Query object that contains the target and attribute word sets to be tested.
+
+        word_embedding_model : BaseModel
+            An object containing a word embeddings model.
+        
+        lost_vocabulary_threshold : float, optional
+            Specifies the proportional limit of words that any set of the query is
+            allowed to lose when transforming its words into embeddings.
+            In the case that any set of the query loses proportionally more words
+            than this limit, the result values will be np.nan, by default 0.2
+
+        preprocessors : List[Dict[str, Union[str, bool, Callable]]]
+            A list with preprocessor options.
+
+            A dictionary of preprocessing options is a dictionary that specifies what
+            transformations will be made to each word prior to being searched in the
+            embeddings model. For example, `{'lowecase': True, 'strip_accents': True}`
+            will allow you to search for words in the word_set transformed to lowercase
+            and without accents.
+            Note that an empty dictionary `{}` indicates that no transformation
+            will be made to any word.
+
+            A list of these preprocessor options will allow you to search for several
+            variants of the words (depending on the search strategy) into the model.
+            For example `[{}, {'lowecase': True, 'strip_accents': True}]` will allow you
+            to search for each word first without any transformation and then transformed
+            to lowercase and without accents.
+
+            The available word preprocessing options are as follows (it is not necessary
+            to put them all):
+
+            - `lowercase`: `bool`. Indicates if the words are transformed to lowercase.
+            - `uppercase`: `bool`. Indicates if the words are transformed to uppercase.
+            - `titlecase`: `bool`. Indicates if the words are transformed to titlecase.
+            - `strip_accents`: `bool`, `{'ascii', 'unicode'}`: Specifies if the accents of
+                                the words are eliminated. The stripping type can be
+                                specified. True uses 'unicode' by default.
+            - `preprocessor`: `Callable`. It receives a function that operates on each
+                            word. In the case of specifying a function, it overrides
+                            the default preprocessor (i.e., the previous options
+                            stop working).
+            by default [{}]
+
+        strategy : str, optional
+            The strategy indicates how it will use the preprocessed words: 'first' will
+            include only the first transformed word found. all' will include all
+            transformed words found., by default "first"
+
+        normalize : bool, optional
+            True indicates that embeddings will be normalized, by default False
+
+        warn_not_found_words : bool, optional
+            Specifies if the function will warn (in the logger)
+            the words that were not found in the model's vocabulary
+            , by default False.
+
+        Returns
+        -------
+        Dict[str, Any]
+            A dictionary with the query name, the resulting score of the metric, 
+            and other scores.
+        """
+        # check the types of the provided arguments (only the defaults).
+        self._check_input(query, model, kwargs)
+
+        # transform query word sets into embeddings
+        embeddings = get_embeddings_from_query(
+            model=model,
+            query=query,
+            lost_vocabulary_threshold=lost_vocabulary_threshold,
+            preprocessors=preprocessors,
+            strategy=strategy,
+            normalize=normalize,
+            warn_not_found_words=warn_not_found_words,
+        )
+        # if there is any/some set has less words than the allowed limit,
+        # return the default value (nan)
+        if embeddings is None:
+            return {
+                "query_name": query.query_name,  # the name of the evaluated query
+                "result": np.nan,  # the result of the metric
+                "em": np.nan,  # result of the calculated metric (recommended)
+            }
+
+        # get the targets and attribute sets transformed into embeddings.
+        target_sets, attribute_sets = embeddings
+
+        # commonly, you only will need the embeddings of the sets.
+        # this can be obtained by using:
+        target_embeddings = list(target_sets.values())
+        attribute_embeddings = list(attribute_sets.values())
+
+        # From here, the code can vary quite a bit depending on what you need.
+        # metric operations. It is recommended to calculate it in another method(s).
+
+        result = self._calc_metric(target_embeddings, attribute_embeddings)
+
+        # return the results.
+        return {"query_name": query.query_name, "result": result, "em": result}