--- conflicted
+++ resolved
@@ -1,646 +1,661 @@
-<<<<<<< HEAD
-"""Tests of Hard Debias debiasing method."""
-=======
-"""Set of Tests for mitigation methods."""
->>>>>>> 3fdcc40f
-import numpy as np
-import pytest
-from gensim.models.keyedvectors import KeyedVectors
-from wefe.datasets import fetch_debias_multiclass, fetch_debiaswe, load_weat
-from wefe.debias.base_debias import BaseDebias
-<<<<<<< HEAD
-from wefe.debias.double_hard_debias import DoubleHardDebias
-=======
-from wefe.debias.half_sibling_regression import HalfSiblingRegression
->>>>>>> 3fdcc40f
-from wefe.debias.hard_debias import HardDebias
-from wefe.debias.multiclass_hard_debias import MulticlassHardDebias
-from wefe.metrics import MAC, WEAT
-from wefe.query import Query
-from wefe.word_embedding_model import WordEmbeddingModel
-
-
-@pytest.fixture
-def model() -> WordEmbeddingModel:
-    """Load a subset of Word2vec as a testing model.
-
-    Returns
-    -------
-    WordEmbeddingModel
-        The loaded testing model.
-    """
-    w2v = KeyedVectors.load("./wefe/tests/w2v_test.kv") 
-    return WordEmbeddingModel(w2v, "word2vec")
-
-
-def test_base_debias(model):
-
-    bd = BaseDebias()
-    with pytest.raises(NotImplementedError,):
-        bd.fit(None)
-    with pytest.raises(NotImplementedError,):
-        bd.transform(None)
-    with pytest.raises(NotImplementedError,):
-        bd.fit_transform(None)
-
-    debiaswe_wordsets = fetch_debiaswe()
-    gender_specific = debiaswe_wordsets["gender_specific"]
-
-    # type checking function
-    with pytest.raises(
-        TypeError, match=r"model should be a WordEmbeddingModel instance, got .*",
-    ):
-        bd._check_transform_args(None)
-
-    with pytest.raises(
-        TypeError, match=r"target should be None or a list of strings, got .*",
-    ):
-        bd._check_transform_args(model, target=1)
-    with pytest.raises(
-        TypeError, match=r"All elements in target should be strings, .*",
-    ):
-        bd._check_transform_args(model, target=gender_specific + [10])
-
-    with pytest.raises(
-        TypeError, match=r"ignore should be None or a list of strings, got .*",
-    ):
-        bd._check_transform_args(model, ignore=1)
-    with pytest.raises(
-        TypeError, match=r"All elements in ignore should be strings, .*",
-    ):
-        bd._check_transform_args(model, ignore=gender_specific + [10])
-
-    with pytest.raises(
-        TypeError, match=r"copy should be a bool, got .*",
-    ):
-        bd._check_transform_args(model, copy=None)
-
-    assert (
-        bd._check_transform_args(
-            model, target=["word1", "word2"], ignore=gender_specific, copy=False
-        )
-        is None
-    )
-
-
-def test_hard_debias_checks(model):
-    debiaswe_wordsets = fetch_debiaswe()
-
-    definitional_pairs = debiaswe_wordsets["definitional_pairs"]
-
-    with pytest.raises(
-        TypeError, match=r"verbose should be a bool, got .*",
-    ):
-        HardDebias(verbose=1)
-
-    with pytest.raises(
-        ValueError,
-        match=r"The definitional pair at position 10 \(\['word1', 'word2', 'word3'\]\) has more words than allowed by Hard Debias: got 3 words, expected 2\.",
-    ):
-        HardDebias().fit(
-            model, definitional_pairs + [["word1", "word2", "word3"]],
-        )
-    with pytest.raises(
-        ValueError,
-        match=r"The definitional pair at position 10 \(\['word1'\]\) has less words than allowed by Hard Debias: got 1 words, expected 2\.",
-    ):
-        HardDebias().fit(
-            model, definitional_pairs + [["word1"]],
-        )
-
-
-def test_hard_debias_class(model, capsys):
-
-    # -----------------------------------------------------------------
-    # Queries
-    weat_wordset = load_weat()
-    weat = WEAT()
-    query_1 = Query(
-        [weat_wordset["male_names"], weat_wordset["female_names"]],
-        [weat_wordset["pleasant_5"], weat_wordset["unpleasant_5"]],
-        ["Male Names", "Female Names"],
-        ["Pleasant", "Unpleasant"],
-    )
-    query_2 = Query(
-        [weat_wordset["male_names"], weat_wordset["female_names"]],
-        [weat_wordset["career"], weat_wordset["family"]],
-        ["Male Names", "Female Names"],
-        ["Pleasant", "Unpleasant"],
-    )
-
-    debiaswe_wordsets = fetch_debiaswe()
-
-    definitional_pairs = debiaswe_wordsets["definitional_pairs"]
-    equalize_pairs = debiaswe_wordsets["equalize_pairs"]
-    gender_specific = debiaswe_wordsets["gender_specific"]
-
-    # -----------------------------------------------------------------
-    # Gender Debias
-    hd = HardDebias(criterion_name="gender",)
-    hd.fit(
-        model, definitional_pairs=definitional_pairs, equalize_pairs=equalize_pairs,
-    )
-
-    gender_debiased_w2v = hd.transform(model, ignore=gender_specific, copy=True)
-
-    assert model.name == "word2vec"
-    assert gender_debiased_w2v.name == "word2vec_gender_debiased"
-
-    biased_results = weat.run_query(query_1, model, normalize=True)
-    debiased_results = weat.run_query(query_1, gender_debiased_w2v, normalize=True)
-    assert debiased_results["weat"] < biased_results["weat"]
-
-    biased_results = weat.run_query(query_2, model, normalize=True)
-    debiased_results = weat.run_query(query_2, gender_debiased_w2v, normalize=True)
-    assert debiased_results["weat"] < biased_results["weat"]
-
-    # -----------------------------------------------------------------
-    # Test target param
-    hd = HardDebias(verbose=True, criterion_name="gender",)
-
-    attributes = weat_wordset["pleasant_5"] + weat_wordset["unpleasant_5"]
-
-    gender_debiased_w2v = hd.fit(
-        model, definitional_pairs=definitional_pairs, equalize_pairs=equalize_pairs,
-    ).transform(model, target=attributes, copy=True)
-
-    biased_results = weat.run_query(query_1, model, normalize=True)
-    debiased_results = weat.run_query(query_1, gender_debiased_w2v, normalize=True)
-    assert debiased_results["weat"] < biased_results["weat"]
-
-    biased_results = weat.run_query(query_2, model, normalize=True)
-    debiased_results = weat.run_query(query_2, gender_debiased_w2v, normalize=True)
-    assert debiased_results["weat"] - biased_results["weat"] < 0.000000
-
-    # -----------------------------------------------------------------
-    # Test ignore param
-    hd = HardDebias(verbose=True, criterion_name="gender",)
-
-    # in this test, the targets and attributes are included in the ignore list.
-    # this implies that neither of these words should be subjected to debias and
-    # therefore, both queries when executed with weat should return the same score.
-    targets = weat_wordset["male_names"] + weat_wordset["female_names"]
-    attributes = weat_wordset["pleasant_5"] + weat_wordset["unpleasant_5"]
-    gender_debiased_w2v = hd.fit(
-        model, definitional_pairs, equalize_pairs=equalize_pairs,
-    ).transform(model, ignore=gender_specific + targets + attributes, copy=True)
-
-    biased_results = weat.run_query(query_1, model, normalize=True)
-    debiased_results = weat.run_query(query_1, gender_debiased_w2v, normalize=True)
-
-    assert debiased_results["weat"] - biased_results["weat"] < 0.000000
-
-    # -----------------------------------------------------------------
-    # Test verbose
-    hd = HardDebias(verbose=True)
-    gender_debiased_w2v = hd.fit(
-        model, definitional_pairs, equalize_pairs=equalize_pairs,
-    ).transform(model, ignore=gender_specific, copy=True)
-
-    out = capsys.readouterr().out
-    assert "Obtaining definitional pairs." in out
-    assert "PCA variance explained:" in out
-    assert "Identifying the bias subspace" in out
-    assert "Obtaining equalize pairs candidates by creating" in out
-    assert "Obtaining equalize pairs" in out
-    assert f"Executing Hard Debias on {model.name}" in out
-    assert "Copy argument is True. Transform will attempt to create a copy" in out
-    assert "Normalizing embeddings" in out
-    assert "Neutralizing embeddings" in out
-    assert "Equalizing embeddings" in out
-    assert "Done!" in out
-
-    assert model.name == "word2vec"
-    assert gender_debiased_w2v.name == "word2vec_debiased"
-
-    # -----------------------------------------------------------------
-    # Test inplace (copy = False)
-    hd = HardDebias(criterion_name="gender",)
-    hd.fit(
-        model, definitional_pairs=definitional_pairs, equalize_pairs=equalize_pairs,
-    )
-
-    gender_debiased_w2v = hd.transform(model, ignore=gender_specific, copy=False)
-    assert model == gender_debiased_w2v
-    assert model.wv == gender_debiased_w2v.wv
-    assert model.name == gender_debiased_w2v.name
-
-
-def test_multiclass_hard_debias_class(model):
-
-    multiclass_debias_wordsets = fetch_debias_multiclass()
-    weat_wordsets = load_weat()
-    weat = WEAT()
-
-    # -------------
-    # Gender Debias
-    gender_definitional_sets = multiclass_debias_wordsets["gender_definitional_sets"]
-    gender_equalize_sets = list(
-        multiclass_debias_wordsets["gender_analogy_templates"].values()
-    )
-    debiaswe_wordsets = fetch_debiaswe()
-    gender_specific = debiaswe_wordsets["gender_specific"]
-
-    mhd = MulticlassHardDebias(criterion_name="gender",)
-    mhd.fit(
-        model=model,
-        definitional_sets=gender_definitional_sets,
-        equalize_sets=gender_equalize_sets,
-    )
-
-    gender_debiased_w2v = mhd.transform(model, copy=True)
-
-    assert model.name == "word2vec"
-    assert gender_debiased_w2v.name == "word2vec_gender_debiased"
-
-    gender_query_1 = Query(
-        [weat_wordsets["male_names"], weat_wordsets["female_names"]],
-        [weat_wordsets["pleasant_5"], weat_wordsets["unpleasant_5"]],
-        ["Male Names", "Female Names"],
-        ["Pleasant", "Unpleasant"],
-    )
-
-    gender_query_2 = Query(
-        [weat_wordsets["male_names"], weat_wordsets["female_names"]],
-        [weat_wordsets["career"], weat_wordsets["family"]],
-        ["Male Names", "Female Names"],
-        ["Pleasant", "Unpleasant"],
-    )
-
-    # tests with WEAT
-    biased_results = weat.run_query(gender_query_1, model, normalize=True)
-    debiased_results = weat.run_query(
-        gender_query_1, gender_debiased_w2v, normalize=True
-    )
-    assert debiased_results["weat"] < biased_results["weat"]
-
-    biased_results = weat.run_query(gender_query_2, model, normalize=True)
-    debiased_results = weat.run_query(
-        gender_query_2, gender_debiased_w2v, normalize=True
-    )
-    assert debiased_results["weat"] < biased_results["weat"]
-
-    # test with MAC (from the original repository)
-
-    gender_eval = np.array(multiclass_debias_wordsets["gender_eval_target"]).reshape(
-        2, -1
-    )
-    gender_analogy_templates = np.array(
-        list(multiclass_debias_wordsets["gender_analogy_templates"].values())
-    )
-    gender_query_MAC = Query(gender_eval, gender_analogy_templates)
-
-    biased_results_2 = MAC().run_query(gender_query_MAC, model)
-    debiased_results_2 = MAC().run_query(gender_query_MAC, gender_debiased_w2v)
-
-    # in this case, closer to one is better:
-    assert debiased_results_2["mac"] > biased_results_2["mac"]
-
-    # ----------------
-    # Ethnicity Debias
-
-    ethnicity_definitional_sets = multiclass_debias_wordsets[
-        "ethnicity_definitional_sets"
-    ]
-    ethnicity_equalize_sets = list(
-        multiclass_debias_wordsets["ethnicity_analogy_templates"].values()
-    )
-
-    mhd = MulticlassHardDebias(verbose=True, criterion_name="ethnicity",)
-    mhd.fit(
-        model=model,
-        definitional_sets=ethnicity_definitional_sets,
-        equalize_sets=ethnicity_equalize_sets,
-    )
-
-    ethnicity_debiased_w2v = mhd.transform(model, copy=True)
-    assert model.name == "word2vec"
-    assert ethnicity_debiased_w2v.name == "word2vec_ethnicity_debiased"
-
-    # test with weat
-
-    ethnicity_query = Query(
-        [
-            weat_wordsets["european_american_names_5"],
-            weat_wordsets["african_american_names_5"],
-        ],
-        [weat_wordsets["pleasant_5"], weat_wordsets["unpleasant_5"]],
-        ["european_american_names_5", "african_american_names_5"],
-        ["pleasant_5", "unpleasant_5"],
-    )
-
-    biased_results = weat.run_query(ethnicity_query, model, normalize=True)
-    debiased_results = weat.run_query(
-        ethnicity_query, ethnicity_debiased_w2v, normalize=True
-    )
-
-    assert debiased_results["weat"] < biased_results["weat"]
-
-    # -----------------------------------------------------------------
-    # Test target param
-
-    mhd = MulticlassHardDebias()
-
-    attributes = weat_wordsets["pleasant_5"] + weat_wordsets["unpleasant_5"]
-
-    gender_debiased_w2v = mhd.fit(
-        model,
-        definitional_sets=gender_definitional_sets,
-        equalize_sets=gender_equalize_sets,
-    ).transform(model, target=attributes, copy=True)
-
-    assert model.name == "word2vec"
-    assert gender_debiased_w2v.name == "word2vec_debiased"
-
-    biased_results = weat.run_query(gender_query_1, model, normalize=True)
-    debiased_results = weat.run_query(
-        gender_query_1, gender_debiased_w2v, normalize=True
-    )
-    assert debiased_results["weat"] < biased_results["weat"]
-
-    biased_results = weat.run_query(gender_query_2, model, normalize=True)
-    debiased_results = weat.run_query(
-        gender_query_2, gender_debiased_w2v, normalize=True
-    )
-    assert debiased_results["weat"] - biased_results["weat"] < 0.000000
-
-    # -----------------------------------------------------------------
-    # Test ignore param
-    mhd = MulticlassHardDebias(criterion_name="gender",)
-
-    # in this test, the targets and attributes are included in the ignore list.
-    # this implies that neither of these words should be subjected to debias and
-    # therefore, both queries when executed with weat should return the same score.
-    targets = weat_wordsets["male_names"] + weat_wordsets["female_names"]
-    attributes = weat_wordsets["pleasant_5"] + weat_wordsets["unpleasant_5"]
-    gender_debiased_w2v = mhd.fit(
-        model,
-        definitional_sets=gender_definitional_sets,
-        equalize_sets=gender_equalize_sets,
-    ).transform(model, ignore=gender_specific + targets + attributes, copy=True)
-
-    biased_results = weat.run_query(gender_query_1, model, normalize=True)
-    debiased_results = weat.run_query(
-        gender_query_1, gender_debiased_w2v, normalize=True
-    )
-
-    assert debiased_results["weat"] - biased_results["weat"] < 0.000000
-
-    # -----------------------------------------------------------------
-
-    # Test inplace (copy = False)
-    mhd = MulticlassHardDebias(criterion_name="gender",)
-    mhd.fit(
-        model=model,
-        definitional_sets=gender_definitional_sets,
-        equalize_sets=gender_equalize_sets,
-    )
-
-    gender_debiased_w2v = mhd.transform(model, copy=False)
-
-    assert model == gender_debiased_w2v
-    assert model.wv == gender_debiased_w2v.wv
-    assert model.name == gender_debiased_w2v.name
-
-
-<<<<<<< HEAD
-def test_double_hard_debias_checks(model):
-=======
-def test_half_sibling_checks(model):
->>>>>>> 3fdcc40f
-    debiaswe_wordsets = fetch_debiaswe()
-
-    definitional_pairs = debiaswe_wordsets["definitional_pairs"]
-
-    with pytest.raises(
-        TypeError, match=r"verbose should be a bool, got .*",
-    ):
-<<<<<<< HEAD
-        DoubleHardDebias(verbose=1)
-    
-    with pytest.raises(
-        TypeError, match=r"n_words should be int, got: .*",
-    ):
-        DoubleHardDebias(n_words=2.3)
-        
-    with pytest.raises(
-        TypeError, match=r"n_components should be int, got: .*",
-    ):
-        DoubleHardDebias(n_components=2.3)
-    with pytest.raises(
-        TypeError, match=r"incremental_pca should be a bool, got .*",
-    ):
-        DoubleHardDebias(incremental_pca=1)
-    
-
-    with pytest.raises(
-        ValueError,
-        match=r"The definitional pair at position 10 \(\['word1', 'word2', 'word3'\]\) has more words than allowed by Double Hard Debias: got 3 words, expected 2\.",
-    ):
-        DoubleHardDebias().fit(
-            model,
-            definitional_pairs=definitional_pairs + [["word1", "word2", "word3"]], bias_representation=["he", "she"]
-        )
-    with pytest.raises(
-        ValueError,
-        match=r"The definitional pair at position 10 \(\['word1'\]\) has less words than allowed by Double Hard Debias: got 1 words, expected 2\.",
-    ):
-        DoubleHardDebias().fit(
-            model, definitional_pairs + [["word1"]], bias_representation=["he", "she"]
-        )
-    with pytest.raises(
-        Exception,
-        match= r"bias_representation words not in model",
-    ):
-        DoubleHardDebias().fit(
-            model, definitional_pairs, bias_representation=["abcde123efg", "gfe321edcba"]
-        )
-
-def test_double_hard_debias_class(model, capsys):
-=======
-        HalfSiblingRegression(verbose=1)
-
-
-def test_half_sibling_regression_class(model, capsys):
->>>>>>> 3fdcc40f
-
-    # -----------------------------------------------------------------
-    # Queries
-    weat_wordset = load_weat()
-    weat = WEAT()
-    query_1 = Query(
-        [weat_wordset["male_names"], weat_wordset["female_names"]],
-        [weat_wordset["pleasant_5"], weat_wordset["unpleasant_5"]],
-        ["Male Names", "Female Names"],
-        ["Pleasant", "Unpleasant"],
-    )
-    query_2 = Query(
-        [weat_wordset["male_names"], weat_wordset["female_names"]],
-        [weat_wordset["career"], weat_wordset["family"]],
-        ["Male Names", "Female Names"],
-        ["Pleasant", "Unpleasant"],
-    )
-
-    debiaswe_wordsets = fetch_debiaswe()
-
-    definitional_pairs = debiaswe_wordsets["definitional_pairs"]
-<<<<<<< HEAD
-=======
-    equalize_pairs = debiaswe_wordsets["equalize_pairs"]
->>>>>>> 3fdcc40f
-    gender_specific = debiaswe_wordsets["gender_specific"]
-
-    # -----------------------------------------------------------------
-    # Gender Debias
-<<<<<<< HEAD
-    dhd = DoubleHardDebias(criterion_name="gender",)
-    dhd.fit(model, definitional_pairs=definitional_pairs, bias_representation=["he", "she"])
-
-    gender_debiased_w2v = dhd.transform(
-        model, ignore=gender_specific
-    )
-=======
-    hsr = HalfSiblingRegression(criterion_name="gender",)
-    hsr.fit(model, bias_definitional_words=gender_specific)
-
-    gender_debiased_w2v = hsr.transform(model, copy=True)
->>>>>>> 3fdcc40f
-
-    assert model.name == "word2vec"
-    assert gender_debiased_w2v.name == "word2vec_gender_debiased"
-
-    biased_results = weat.run_query(query_1, model, normalize=True)
-    debiased_results = weat.run_query(query_1, gender_debiased_w2v, normalize=True)
-    assert debiased_results["weat"] < biased_results["weat"]
-
-    biased_results = weat.run_query(query_2, model, normalize=True)
-    debiased_results = weat.run_query(query_2, gender_debiased_w2v, normalize=True)
-    assert debiased_results["weat"] < biased_results["weat"]
-
-    # -----------------------------------------------------------------
-    # Test target param
-<<<<<<< HEAD
-    
-    dhd = DoubleHardDebias(verbose=True, criterion_name="gender",)
-    attributes = weat_wordset["pleasant_5"] + weat_wordset["unpleasant_5"]
-    gender_debiased_w2v = dhd.fit(
-        model, definitional_pairs=definitional_pairs, bias_representation=["he", "she"]
-    ).transform(model,target=attributes, copy=True)
-
-    biased_results = weat.run_query(query_1, model, normalize=True)
-    debiased_results = weat.run_query(query_1, gender_debiased_w2v, normalize=True)
-    assert debiased_results["weat"] < biased_results["weat"] 
-
-    biased_results = weat.run_query(query_2, model, normalize=True)
-    debiased_results = weat.run_query(query_2, gender_debiased_w2v, normalize=True)
-    assert debiased_results["weat"] - biased_results["weat"] < 0.0000001
-    
-        # -----------------------------------------------------------------
-    # Test ignore param
-    dhd =DoubleHardDebias(verbose=True, criterion_name="gender",)
-=======
-    hsr = HalfSiblingRegression(verbose=True, criterion_name="gender",)
-
-    attributes = weat_wordset["pleasant_5"] + weat_wordset["unpleasant_5"]
-
-    gender_debiased_w2v = hsr.fit(
-        model, bias_definitional_words=gender_specific
-    ).transform(model, target=attributes, copy=True)
-
-    biased_results = weat.run_query(query_1, model, normalize=True)
-    debiased_results = weat.run_query(query_1, gender_debiased_w2v, normalize=True)
-    assert debiased_results["weat"] < biased_results["weat"]
-
-    biased_results = weat.run_query(query_2, model, normalize=True)
-    debiased_results = weat.run_query(query_2, gender_debiased_w2v, normalize=True)
-    assert debiased_results["weat"] - biased_results["weat"] < 0.000000
-
-    # -----------------------------------------------------------------
-    # Test ignore param
-    hsr = HalfSiblingRegression(verbose=True, criterion_name="gender",)
->>>>>>> 3fdcc40f
-
-    # in this test, the targets and attributes are included in the ignore list.
-    # this implies that neither of these words should be subjected to debias and
-    # therefore, both queries when executed with weat should return the same score.
-    targets = weat_wordset["male_names"] + weat_wordset["female_names"]
-    attributes = weat_wordset["pleasant_5"] + weat_wordset["unpleasant_5"]
-<<<<<<< HEAD
-    gender_debiased_w2v = dhd.fit(
-        model, definitional_pairs=definitional_pairs, bias_representation=["he", "she"]
-    ).transform(model,ignore=gender_specific + targets + attributes, copy=True)
-=======
-    gender_debiased_w2v = hsr.fit(
-        model, bias_definitional_words=gender_specific
-    ).transform(model, ignore=gender_specific + targets + attributes, copy=True)
->>>>>>> 3fdcc40f
-
-    biased_results = weat.run_query(query_1, model, normalize=True)
-    debiased_results = weat.run_query(query_1, gender_debiased_w2v, normalize=True)
-
-    assert debiased_results["weat"] - biased_results["weat"] < 0.0000001
-<<<<<<< HEAD
-    # -----------------------------------------------------------------
-    # Test verbose
-    dhd = DoubleHardDebias(verbose=True)
-    gender_debiased_w2v = dhd.fit(model, definitional_pairs, bias_representation=["he", "she"]).transform(
-        model, ignore=gender_specific, copy=True
-    )
-    out = capsys.readouterr().out
-    assert "Obtaining definitional pairs." in out
-    assert "PCA variance explained:" in out
-    assert "Identifying the bias subspace" in out
-    assert "Obtaining definitional pairs." in out
-    assert f"Executing Double Hard Debias on {model.name}" in out
-    assert "Identifying the bias subspace." in out
-    assert "Obtaining principal components" in out
-    assert "Obtaining words to apply debias" in out
-    assert "Searching component to debias" in out
-    assert "Copy argument is True. Transform will attempt to create a copy" in out
-    assert "Executing debias" in out
-=======
-
-    # -----------------------------------------------------------------
-    # Test verbose
-    hsr = HalfSiblingRegression(verbose=True)
-    gender_debiased_w2v = hsr.fit(
-        model, bias_definitional_words=gender_specific
-    ).transform(model, copy=True)
-
-    out = capsys.readouterr().out
-    assert "Computing the weight matrix." in out
-    assert "Computing bias information" in out
-    assert f"Executing Half Sibling Debias on {model.name}" in out
-    assert "Copy argument is True. Transform will attempt to create a copy" in out
-    assert "Subtracting bias information." in out
->>>>>>> 3fdcc40f
-    assert "Updating debiased vectors" in out
-    assert "Done!" in out
-
-    assert model.name == "word2vec"
-    assert gender_debiased_w2v.name == "word2vec_debiased"
-
-    # -----------------------------------------------------------------
-    # Test inplace (copy = False)
-<<<<<<< HEAD
-    dhd = DoubleHardDebias(criterion_name="gender",)
-    dhd.fit(model, definitional_pairs=definitional_pairs, bias_representation=["he", "she"])
-
-    gender_debiased_w2v = dhd.transform(
-        model, ignore=gender_specific, copy=False
-    )
-    assert model == gender_debiased_w2v
-    assert model.wv == gender_debiased_w2v.wv
-    assert model.name == gender_debiased_w2v.name
-
-
-=======
-    hsr = HalfSiblingRegression(criterion_name="gender",)
-    hsr.fit(model, bias_definitional_words=gender_specific)
-
-    gender_debiased_w2v = hsr.transform(model, copy=False)
-    assert model == gender_debiased_w2v
-    assert model.wv == gender_debiased_w2v.wv
-    assert model.name == gender_debiased_w2v.name
-
->>>>>>> 3fdcc40f
+"""Set of Tests for mitigation methods."""
+import numpy as np
+import pytest
+from gensim.models.keyedvectors import KeyedVectors
+from wefe.datasets import fetch_debias_multiclass, fetch_debiaswe, load_weat
+from wefe.debias.base_debias import BaseDebias
+from wefe.debias.double_hard_debias import DoubleHardDebias
+from wefe.debias.half_sibling_regression import HalfSiblingRegression
+from wefe.debias.hard_debias import HardDebias
+from wefe.debias.multiclass_hard_debias import MulticlassHardDebias
+from wefe.metrics import MAC, WEAT
+from wefe.query import Query
+from wefe.word_embedding_model import WordEmbeddingModel
+
+
+@pytest.fixture
+def model() -> WordEmbeddingModel:
+    """Load a subset of Word2vec as a testing model.
+
+    Returns
+    -------
+    WordEmbeddingModel
+        The loaded testing model.
+    """
+    w2v = KeyedVectors.load("./wefe/tests/w2v_test.kv")
+    return WordEmbeddingModel(w2v, "word2vec")
+
+
+def test_base_debias(model):
+
+    bd = BaseDebias()
+    with pytest.raises(NotImplementedError,):
+        bd.fit(None)
+    with pytest.raises(NotImplementedError,):
+        bd.transform(None)
+    with pytest.raises(NotImplementedError,):
+        bd.fit_transform(None)
+
+    debiaswe_wordsets = fetch_debiaswe()
+    gender_specific = debiaswe_wordsets["gender_specific"]
+
+    # type checking function
+    with pytest.raises(
+        TypeError, match=r"model should be a WordEmbeddingModel instance, got .*",
+    ):
+        bd._check_transform_args(None)
+
+    with pytest.raises(
+        TypeError, match=r"target should be None or a list of strings, got .*",
+    ):
+        bd._check_transform_args(model, target=1)
+    with pytest.raises(
+        TypeError, match=r"All elements in target should be strings, .*",
+    ):
+        bd._check_transform_args(model, target=gender_specific + [10])
+
+    with pytest.raises(
+        TypeError, match=r"ignore should be None or a list of strings, got .*",
+    ):
+        bd._check_transform_args(model, ignore=1)
+    with pytest.raises(
+        TypeError, match=r"All elements in ignore should be strings, .*",
+    ):
+        bd._check_transform_args(model, ignore=gender_specific + [10])
+
+    with pytest.raises(
+        TypeError, match=r"copy should be a bool, got .*",
+    ):
+        bd._check_transform_args(model, copy=None)
+
+    assert (
+        bd._check_transform_args(
+            model, target=["word1", "word2"], ignore=gender_specific, copy=False
+        )
+        is None
+    )
+
+
+def test_hard_debias_checks(model):
+    debiaswe_wordsets = fetch_debiaswe()
+
+    definitional_pairs = debiaswe_wordsets["definitional_pairs"]
+
+    with pytest.raises(
+        TypeError, match=r"verbose should be a bool, got .*",
+    ):
+        HardDebias(verbose=1)
+
+    with pytest.raises(
+        ValueError,
+        match=(
+            r"The definitional pair at position 10 \(\['word1', 'word2', 'word3'\]\) "
+            r"has more words than allowed by Hard Debias: got 3 words, expected 2\."
+        ),
+    ):
+        HardDebias().fit(
+            model, definitional_pairs + [["word1", "word2", "word3"]],
+        )
+    with pytest.raises(
+        ValueError,
+        match=(
+            r"The definitional pair at position 10 \(\['word1'\]\) has less words "
+            r"than allowed by Hard Debias: got 1 words, expected 2\."
+        ),
+    ):
+        HardDebias().fit(
+            model, definitional_pairs + [["word1"]],
+        )
+
+
+def test_hard_debias_class(model, capsys):
+
+    # -----------------------------------------------------------------
+    # Queries
+    weat_wordset = load_weat()
+    weat = WEAT()
+    query_1 = Query(
+        [weat_wordset["male_names"], weat_wordset["female_names"]],
+        [weat_wordset["pleasant_5"], weat_wordset["unpleasant_5"]],
+        ["Male Names", "Female Names"],
+        ["Pleasant", "Unpleasant"],
+    )
+    query_2 = Query(
+        [weat_wordset["male_names"], weat_wordset["female_names"]],
+        [weat_wordset["career"], weat_wordset["family"]],
+        ["Male Names", "Female Names"],
+        ["Pleasant", "Unpleasant"],
+    )
+
+    debiaswe_wordsets = fetch_debiaswe()
+
+    definitional_pairs = debiaswe_wordsets["definitional_pairs"]
+    equalize_pairs = debiaswe_wordsets["equalize_pairs"]
+    gender_specific = debiaswe_wordsets["gender_specific"]
+
+    # -----------------------------------------------------------------
+    # Gender Debias
+    hd = HardDebias(criterion_name="gender",)
+    hd.fit(
+        model, definitional_pairs=definitional_pairs, equalize_pairs=equalize_pairs,
+    )
+
+    gender_debiased_w2v = hd.transform(model, ignore=gender_specific, copy=True)
+
+    assert model.name == "word2vec"
+    assert gender_debiased_w2v.name == "word2vec_gender_debiased"
+
+    biased_results = weat.run_query(query_1, model, normalize=True)
+    debiased_results = weat.run_query(query_1, gender_debiased_w2v, normalize=True)
+    assert debiased_results["weat"] < biased_results["weat"]
+
+    biased_results = weat.run_query(query_2, model, normalize=True)
+    debiased_results = weat.run_query(query_2, gender_debiased_w2v, normalize=True)
+    assert debiased_results["weat"] < biased_results["weat"]
+
+    # -----------------------------------------------------------------
+    # Test target param
+    hd = HardDebias(verbose=True, criterion_name="gender",)
+
+    attributes = weat_wordset["pleasant_5"] + weat_wordset["unpleasant_5"]
+
+    gender_debiased_w2v = hd.fit(
+        model, definitional_pairs=definitional_pairs, equalize_pairs=equalize_pairs,
+    ).transform(model, target=attributes, copy=True)
+
+    biased_results = weat.run_query(query_1, model, normalize=True)
+    debiased_results = weat.run_query(query_1, gender_debiased_w2v, normalize=True)
+    assert debiased_results["weat"] < biased_results["weat"]
+
+    biased_results = weat.run_query(query_2, model, normalize=True)
+    debiased_results = weat.run_query(query_2, gender_debiased_w2v, normalize=True)
+    assert debiased_results["weat"] - biased_results["weat"] < 0.000000
+
+    # -----------------------------------------------------------------
+    # Test ignore param
+    hd = HardDebias(verbose=True, criterion_name="gender",)
+
+    # in this test, the targets and attributes are included in the ignore list.
+    # this implies that neither of these words should be subjected to debias and
+    # therefore, both queries when executed with weat should return the same score.
+    targets = weat_wordset["male_names"] + weat_wordset["female_names"]
+    attributes = weat_wordset["pleasant_5"] + weat_wordset["unpleasant_5"]
+    gender_debiased_w2v = hd.fit(
+        model, definitional_pairs, equalize_pairs=equalize_pairs,
+    ).transform(model, ignore=gender_specific + targets + attributes, copy=True)
+
+    biased_results = weat.run_query(query_1, model, normalize=True)
+    debiased_results = weat.run_query(query_1, gender_debiased_w2v, normalize=True)
+
+    assert debiased_results["weat"] - biased_results["weat"] < 0.000000
+
+    # -----------------------------------------------------------------
+    # Test verbose
+    hd = HardDebias(verbose=True)
+    gender_debiased_w2v = hd.fit(
+        model, definitional_pairs, equalize_pairs=equalize_pairs,
+    ).transform(model, ignore=gender_specific, copy=True)
+
+    out = capsys.readouterr().out
+    assert "Obtaining definitional pairs." in out
+    assert "PCA variance explained:" in out
+    assert "Identifying the bias subspace" in out
+    assert "Obtaining equalize pairs candidates by creating" in out
+    assert "Obtaining equalize pairs" in out
+    assert f"Executing Hard Debias on {model.name}" in out
+    assert "Copy argument is True. Transform will attempt to create a copy" in out
+    assert "Normalizing embeddings" in out
+    assert "Neutralizing embeddings" in out
+    assert "Equalizing embeddings" in out
+    assert "Done!" in out
+
+    assert model.name == "word2vec"
+    assert gender_debiased_w2v.name == "word2vec_debiased"
+
+    # -----------------------------------------------------------------
+    # Test inplace (copy = False)
+    hd = HardDebias(criterion_name="gender",)
+    hd.fit(
+        model, definitional_pairs=definitional_pairs, equalize_pairs=equalize_pairs,
+    )
+
+    gender_debiased_w2v = hd.transform(model, ignore=gender_specific, copy=False)
+    assert model == gender_debiased_w2v
+    assert model.wv == gender_debiased_w2v.wv
+    assert model.name == gender_debiased_w2v.name
+
+
+def test_multiclass_hard_debias_class(model):
+
+    multiclass_debias_wordsets = fetch_debias_multiclass()
+    weat_wordsets = load_weat()
+    weat = WEAT()
+
+    # -------------
+    # Gender Debias
+    gender_definitional_sets = multiclass_debias_wordsets["gender_definitional_sets"]
+    gender_equalize_sets = list(
+        multiclass_debias_wordsets["gender_analogy_templates"].values()
+    )
+    debiaswe_wordsets = fetch_debiaswe()
+    gender_specific = debiaswe_wordsets["gender_specific"]
+
+    mhd = MulticlassHardDebias(criterion_name="gender",)
+    mhd.fit(
+        model=model,
+        definitional_sets=gender_definitional_sets,
+        equalize_sets=gender_equalize_sets,
+    )
+
+    gender_debiased_w2v = mhd.transform(model, copy=True)
+
+    assert model.name == "word2vec"
+    assert gender_debiased_w2v.name == "word2vec_gender_debiased"
+
+    gender_query_1 = Query(
+        [weat_wordsets["male_names"], weat_wordsets["female_names"]],
+        [weat_wordsets["pleasant_5"], weat_wordsets["unpleasant_5"]],
+        ["Male Names", "Female Names"],
+        ["Pleasant", "Unpleasant"],
+    )
+
+    gender_query_2 = Query(
+        [weat_wordsets["male_names"], weat_wordsets["female_names"]],
+        [weat_wordsets["career"], weat_wordsets["family"]],
+        ["Male Names", "Female Names"],
+        ["Pleasant", "Unpleasant"],
+    )
+
+    # tests with WEAT
+    biased_results = weat.run_query(gender_query_1, model, normalize=True)
+    debiased_results = weat.run_query(
+        gender_query_1, gender_debiased_w2v, normalize=True
+    )
+    assert debiased_results["weat"] < biased_results["weat"]
+
+    biased_results = weat.run_query(gender_query_2, model, normalize=True)
+    debiased_results = weat.run_query(
+        gender_query_2, gender_debiased_w2v, normalize=True
+    )
+    assert debiased_results["weat"] < biased_results["weat"]
+
+    # test with MAC (from the original repository)
+
+    gender_eval = np.array(multiclass_debias_wordsets["gender_eval_target"]).reshape(
+        2, -1
+    )
+    gender_analogy_templates = np.array(
+        list(multiclass_debias_wordsets["gender_analogy_templates"].values())
+    )
+    gender_query_MAC = Query(gender_eval, gender_analogy_templates)
+
+    biased_results_2 = MAC().run_query(gender_query_MAC, model)
+    debiased_results_2 = MAC().run_query(gender_query_MAC, gender_debiased_w2v)
+
+    # in this case, closer to one is better:
+    assert debiased_results_2["mac"] > biased_results_2["mac"]
+
+    # ----------------
+    # Ethnicity Debias
+
+    ethnicity_definitional_sets = multiclass_debias_wordsets[
+        "ethnicity_definitional_sets"
+    ]
+    ethnicity_equalize_sets = list(
+        multiclass_debias_wordsets["ethnicity_analogy_templates"].values()
+    )
+
+    mhd = MulticlassHardDebias(verbose=True, criterion_name="ethnicity",)
+    mhd.fit(
+        model=model,
+        definitional_sets=ethnicity_definitional_sets,
+        equalize_sets=ethnicity_equalize_sets,
+    )
+
+    ethnicity_debiased_w2v = mhd.transform(model, copy=True)
+    assert model.name == "word2vec"
+    assert ethnicity_debiased_w2v.name == "word2vec_ethnicity_debiased"
+
+    # test with weat
+
+    ethnicity_query = Query(
+        [
+            weat_wordsets["european_american_names_5"],
+            weat_wordsets["african_american_names_5"],
+        ],
+        [weat_wordsets["pleasant_5"], weat_wordsets["unpleasant_5"]],
+        ["european_american_names_5", "african_american_names_5"],
+        ["pleasant_5", "unpleasant_5"],
+    )
+
+    biased_results = weat.run_query(ethnicity_query, model, normalize=True)
+    debiased_results = weat.run_query(
+        ethnicity_query, ethnicity_debiased_w2v, normalize=True
+    )
+
+    assert debiased_results["weat"] < biased_results["weat"]
+
+    # -----------------------------------------------------------------
+    # Test target param
+
+    mhd = MulticlassHardDebias()
+
+    attributes = weat_wordsets["pleasant_5"] + weat_wordsets["unpleasant_5"]
+
+    gender_debiased_w2v = mhd.fit(
+        model,
+        definitional_sets=gender_definitional_sets,
+        equalize_sets=gender_equalize_sets,
+    ).transform(model, target=attributes, copy=True)
+
+    assert model.name == "word2vec"
+    assert gender_debiased_w2v.name == "word2vec_debiased"
+
+    biased_results = weat.run_query(gender_query_1, model, normalize=True)
+    debiased_results = weat.run_query(
+        gender_query_1, gender_debiased_w2v, normalize=True
+    )
+    assert debiased_results["weat"] < biased_results["weat"]
+
+    biased_results = weat.run_query(gender_query_2, model, normalize=True)
+    debiased_results = weat.run_query(
+        gender_query_2, gender_debiased_w2v, normalize=True
+    )
+    assert debiased_results["weat"] - biased_results["weat"] < 0.000000
+
+    # -----------------------------------------------------------------
+    # Test ignore param
+    mhd = MulticlassHardDebias(criterion_name="gender",)
+
+    # in this test, the targets and attributes are included in the ignore list.
+    # this implies that neither of these words should be subjected to debias and
+    # therefore, both queries when executed with weat should return the same score.
+    targets = weat_wordsets["male_names"] + weat_wordsets["female_names"]
+    attributes = weat_wordsets["pleasant_5"] + weat_wordsets["unpleasant_5"]
+    gender_debiased_w2v = mhd.fit(
+        model,
+        definitional_sets=gender_definitional_sets,
+        equalize_sets=gender_equalize_sets,
+    ).transform(model, ignore=gender_specific + targets + attributes, copy=True)
+
+    biased_results = weat.run_query(gender_query_1, model, normalize=True)
+    debiased_results = weat.run_query(
+        gender_query_1, gender_debiased_w2v, normalize=True
+    )
+
+    assert debiased_results["weat"] - biased_results["weat"] < 0.000000
+
+    # -----------------------------------------------------------------
+
+    # Test inplace (copy = False)
+    mhd = MulticlassHardDebias(criterion_name="gender",)
+    mhd.fit(
+        model=model,
+        definitional_sets=gender_definitional_sets,
+        equalize_sets=gender_equalize_sets,
+    )
+
+    gender_debiased_w2v = mhd.transform(model, copy=False)
+
+    assert model == gender_debiased_w2v
+    assert model.wv == gender_debiased_w2v.wv
+    assert model.name == gender_debiased_w2v.name
+
+
+def test_double_hard_debias_checks(model):
+
+    debiaswe_wordsets = fetch_debiaswe()
+    definitional_pairs = debiaswe_wordsets["definitional_pairs"]
+
+    with pytest.raises(
+        TypeError, match=r"verbose should be a bool, got .*",
+    ):
+        DoubleHardDebias(verbose=1)
+
+    with pytest.raises(
+        TypeError, match=r"n_words should be int, got: .*",
+    ):
+        DoubleHardDebias(n_words=2.3)
+
+    with pytest.raises(
+        TypeError, match=r"n_components should be int, got: .*",
+    ):
+        DoubleHardDebias(n_components=2.3)
+    with pytest.raises(
+        TypeError, match=r"incremental_pca should be a bool, got .*",
+    ):
+        DoubleHardDebias(incremental_pca=1)
+
+    with pytest.raises(
+        ValueError,
+        match=(
+            r"The definitional pair at position 10 \(\['word1', 'word2', 'word3'\]\) "
+            r"has more words than allowed by Double Hard Debias: got 3 words, "
+            r"expected 2\."
+        ),
+    ):
+        DoubleHardDebias().fit(
+            model,
+            definitional_pairs=definitional_pairs + [["word1", "word2", "word3"]],
+            bias_representation=["he", "she"],
+        )
+    with pytest.raises(
+        ValueError,
+        match=(
+            r"The definitional pair at position 10 \(\['word1'\]\) has less words "
+            r"than allowed by Double Hard Debias: got 1 words, expected 2\."
+        ),
+    ):
+        DoubleHardDebias().fit(
+            model, definitional_pairs + [["word1"]], bias_representation=["he", "she"]
+        )
+    with pytest.raises(
+        Exception, match=r"bias_representation words not in model",
+    ):
+        DoubleHardDebias().fit(
+            model,
+            definitional_pairs,
+            bias_representation=["abcde123efg", "gfe321edcba"],
+        )
+
+
+def test_double_hard_debias_class(model, capsys):
+
+    # -----------------------------------------------------------------
+    # Queries
+
+    weat_wordset = load_weat()
+    weat = WEAT()
+    query_1 = Query(
+        [weat_wordset["male_names"], weat_wordset["female_names"]],
+        [weat_wordset["pleasant_5"], weat_wordset["unpleasant_5"]],
+        ["Male Names", "Female Names"],
+        ["Pleasant", "Unpleasant"],
+    )
+    query_2 = Query(
+        [weat_wordset["male_names"], weat_wordset["female_names"]],
+        [weat_wordset["career"], weat_wordset["family"]],
+        ["Male Names", "Female Names"],
+        ["Pleasant", "Unpleasant"],
+    )
+
+    debiaswe_wordsets = fetch_debiaswe()
+
+    definitional_pairs = debiaswe_wordsets["definitional_pairs"]
+    gender_specific = debiaswe_wordsets["gender_specific"]
+
+    # -----------------------------------------------------------------
+    # Gender Debias
+    dhd = DoubleHardDebias(criterion_name="gender",)
+    dhd.fit(
+        model, definitional_pairs=definitional_pairs, bias_representation=["he", "she"]
+    )
+
+    gender_debiased_w2v = dhd.transform(model, ignore=gender_specific)
+
+    dhd = DoubleHardDebias(verbose=True, criterion_name="gender",)
+
+    targets = weat_wordset["male_names"] + weat_wordset["female_names"]
+    attributes = weat_wordset["pleasant_5"] + weat_wordset["unpleasant_5"]
+    gender_debiased_w2v = dhd.fit(
+        model, definitional_pairs=definitional_pairs, bias_representation=["he", "she"]
+    ).transform(model, target=attributes, copy=True)
+
+    biased_results = weat.run_query(query_1, model, normalize=True)
+    debiased_results = weat.run_query(query_1, gender_debiased_w2v, normalize=True)
+    assert debiased_results["weat"] < biased_results["weat"]
+
+    biased_results = weat.run_query(query_2, model, normalize=True)
+    debiased_results = weat.run_query(query_2, gender_debiased_w2v, normalize=True)
+    assert debiased_results["weat"] - biased_results["weat"] < 0.0000001
+
+    # -----------------------------------------------------------------
+    # Test ignore param
+    dhd = DoubleHardDebias(verbose=True, criterion_name="gender",)
+
+    gender_debiased_w2v = dhd.fit(
+        model, definitional_pairs=definitional_pairs, bias_representation=["he", "she"]
+    ).transform(model, ignore=gender_specific + targets + attributes, copy=True)
+
+    # -----------------------------------------------------------------
+    # Test verbose
+    dhd = DoubleHardDebias(verbose=True)
+    gender_debiased_w2v = dhd.fit(
+        model, definitional_pairs, bias_representation=["he", "she"]
+    ).transform(model, ignore=gender_specific, copy=True)
+    out = capsys.readouterr().out
+    assert "Obtaining definitional pairs." in out
+    assert "PCA variance explained:" in out
+    assert "Identifying the bias subspace" in out
+    assert "Obtaining definitional pairs." in out
+    assert f"Executing Double Hard Debias on {model.name}" in out
+    assert "Identifying the bias subspace." in out
+    assert "Obtaining principal components" in out
+    assert "Obtaining words to apply debias" in out
+    assert "Searching component to debias" in out
+    assert "Copy argument is True. Transform will attempt to create a copy" in out
+    assert "Executing debias" in out
+
+    dhd = DoubleHardDebias(criterion_name="gender",)
+    dhd.fit(
+        model, definitional_pairs=definitional_pairs, bias_representation=["he", "she"]
+    )
+
+    gender_debiased_w2v = dhd.transform(model, ignore=gender_specific, copy=False)
+    assert model == gender_debiased_w2v
+    assert model.wv == gender_debiased_w2v.wv
+    assert model.name == gender_debiased_w2v.name
+
+
+def test_half_sibling_checks(model):
+    with pytest.raises(
+        TypeError, match=r"verbose should be a bool, got .*",
+    ):
+        HalfSiblingRegression(verbose=1)
+
+
+def test_half_sibling_regression_class(model, capsys):
+
+    # -----------------------------------------------------------------
+    # Queries
+    weat_wordset = load_weat()
+    weat = WEAT()
+    query_1 = Query(
+        [weat_wordset["male_names"], weat_wordset["female_names"]],
+        [weat_wordset["pleasant_5"], weat_wordset["unpleasant_5"]],
+        ["Male Names", "Female Names"],
+        ["Pleasant", "Unpleasant"],
+    )
+    query_2 = Query(
+        [weat_wordset["male_names"], weat_wordset["female_names"]],
+        [weat_wordset["career"], weat_wordset["family"]],
+        ["Male Names", "Female Names"],
+        ["Pleasant", "Unpleasant"],
+    )
+
+    debiaswe_wordsets = fetch_debiaswe()
+
+    gender_specific = debiaswe_wordsets["gender_specific"]
+
+    # -----------------------------------------------------------------
+    # Gender Debias
+    hsr = HalfSiblingRegression(criterion_name="gender",)
+    hsr.fit(model, bias_definitional_words=gender_specific)
+
+    gender_debiased_w2v = hsr.transform(model, copy=True)
+
+    assert model.name == "word2vec"
+    assert gender_debiased_w2v.name == "word2vec_gender_debiased"
+
+    biased_results = weat.run_query(query_1, model, normalize=True)
+    debiased_results = weat.run_query(query_1, gender_debiased_w2v, normalize=True)
+    assert debiased_results["weat"] < biased_results["weat"]
+
+    biased_results = weat.run_query(query_2, model, normalize=True)
+    debiased_results = weat.run_query(query_2, gender_debiased_w2v, normalize=True)
+    assert debiased_results["weat"] < biased_results["weat"]
+
+    # -----------------------------------------------------------------
+    # Test target param
+    hsr = HalfSiblingRegression(verbose=True, criterion_name="gender",)
+
+    attributes = weat_wordset["pleasant_5"] + weat_wordset["unpleasant_5"]
+
+    gender_debiased_w2v = hsr.fit(
+        model, bias_definitional_words=gender_specific
+    ).transform(model, target=attributes, copy=True)
+
+    biased_results = weat.run_query(query_1, model, normalize=True)
+    debiased_results = weat.run_query(query_1, gender_debiased_w2v, normalize=True)
+    assert debiased_results["weat"] < biased_results["weat"]
+
+    biased_results = weat.run_query(query_2, model, normalize=True)
+    debiased_results = weat.run_query(query_2, gender_debiased_w2v, normalize=True)
+    assert debiased_results["weat"] - biased_results["weat"] < 0.000000
+
+    # -----------------------------------------------------------------
+    # Test ignore param
+    hsr = HalfSiblingRegression(verbose=True, criterion_name="gender",)
+
+    # in this test, the targets and attributes are included in the ignore list.
+    # this implies that neither of these words should be subjected to debias and
+    # therefore, both queries when executed with weat should return the same score.
+    targets = weat_wordset["male_names"] + weat_wordset["female_names"]
+    attributes = weat_wordset["pleasant_5"] + weat_wordset["unpleasant_5"]
+    gender_debiased_w2v = hsr.fit(
+        model, bias_definitional_words=gender_specific
+    ).transform(model, ignore=gender_specific + targets + attributes, copy=True)
+
+    biased_results = weat.run_query(query_1, model, normalize=True)
+    debiased_results = weat.run_query(query_1, gender_debiased_w2v, normalize=True)
+
+    assert debiased_results["weat"] - biased_results["weat"] < 0.0000001
+
+    # -----------------------------------------------------------------
+    # Test verbose
+    hsr = HalfSiblingRegression(verbose=True)
+    gender_debiased_w2v = hsr.fit(
+        model, bias_definitional_words=gender_specific
+    ).transform(model, copy=True)
+
+    out = capsys.readouterr().out
+    assert "Computing the weight matrix." in out
+    assert "Computing bias information" in out
+    assert f"Executing Half Sibling Debias on {model.name}" in out
+    assert "Copy argument is True. Transform will attempt to create a copy" in out
+    assert "Subtracting bias information." in out
+    assert "Updating debiased vectors" in out
+    assert "Done!" in out
+
+    assert model.name == "word2vec"
+    assert gender_debiased_w2v.name == "word2vec_debiased"
+
+    # -----------------------------------------------------------------
+    # Test inplace (copy = False)
+    hsr = HalfSiblingRegression(criterion_name="gender",)
+    hsr.fit(model, bias_definitional_words=gender_specific)
+
+    gender_debiased_w2v = hsr.transform(model, copy=False)
+    assert model == gender_debiased_w2v
+    assert model.wv == gender_debiased_w2v.wv
+    assert model.name == gender_debiased_w2v.name