<<<<<<< HEAD
"""Metrics Testing"""
import numpy as np
import pytest
from gensim.models.keyedvectors import KeyedVectors

from wefe.word_embedding_model import WordEmbeddingModel
from wefe.datasets.datasets import load_weat
from wefe.query import Query
from wefe.metrics import WEAT, RND, RNSB, MAC, ECT


@pytest.fixture
def model() -> WordEmbeddingModel:
    """Load a subset of Word2vec as a testing model.

    Returns
    -------
    WordEmbeddingModel
        The loaded testing model.
    """
    w2v = KeyedVectors.load("./wefe/tests/w2v_test.kv")
    return WordEmbeddingModel(w2v, "word2vec")


@pytest.fixture
def weat_wordsets():
    return load_weat()


def test_WEAT(model, weat_wordsets):

    weat = WEAT()
    query = Query(
        [weat_wordsets["flowers"], weat_wordsets["insects"]],
        [weat_wordsets["pleasant_5"], weat_wordsets["unpleasant_5"]],
        ["Flowers", "Insects"],
        ["Pleasant", "Unpleasant"],
    )
    results = weat.run_query(query, model)

    assert results["query_name"] == "Flowers and Insects wrt Pleasant and Unpleasant"
    assert isinstance(results["result"], np.number)
    assert isinstance(results["weat"], np.number)
    assert isinstance(results["effect_size"], np.number)
    assert results["result"] == results["weat"]
    assert np.isnan(results["p_value"])

    results = weat.run_query(query, model, return_effect_size=True)
    assert isinstance(results["result"], np.number)
    assert isinstance(results["weat"], np.number)
    assert isinstance(results["effect_size"], np.number)
    assert results["result"] == results["effect_size"]
    assert np.isnan(results["p_value"])

    results = weat.run_query(
        query,
        model,
        calculate_p_value=True,
        p_value_iterations=100,
        p_value_test_type="left-sided",
    )

    assert isinstance(results["result"], np.number)
    assert isinstance(results["weat"], np.number)
    assert isinstance(results["effect_size"], np.number)
    assert isinstance(results["p_value"], (float, np.number))

    results = weat.run_query(
        query,
        model,
        calculate_p_value=True,
        p_value_iterations=100,
        p_value_test_type="right-sided",
    )

    assert isinstance(results["result"], np.number)
    assert isinstance(results["weat"], np.number)
    assert isinstance(results["effect_size"], np.number)
    assert isinstance(results["p_value"], (float, np.number))

    results = weat.run_query(
        query,
        model,
        calculate_p_value=True,
        p_value_iterations=100,
        p_value_test_type="two-sided",
    )

    assert isinstance(results["result"], np.number)
    assert isinstance(results["weat"], np.number)
    assert isinstance(results["effect_size"], np.number)
    assert isinstance(results["p_value"], (float, np.number))


def test_RND(model, weat_wordsets):

    rnd = RND()
    query = Query(
        [weat_wordsets["flowers"], weat_wordsets["insects"]],
        [weat_wordsets["pleasant_5"]],
        ["Flowers", "Insects"],
        ["Pleasant"],
    )
    # test with euclidean distance
    results = rnd.run_query(query, model)

    assert results["query_name"] == "Flowers and Insects wrt Pleasant"
    assert isinstance(results["result"], np.number)
    assert isinstance(results["rnd"], np.number)
    assert isinstance(results["distances_by_word"], dict)
    assert len(results["distances_by_word"]) > 0

    # test with cosine distance
    results = rnd.run_query(query, model, distance="cos")

    assert results["query_name"] == "Flowers and Insects wrt Pleasant"
    assert isinstance(results["result"], np.number)
    assert isinstance(results["rnd"], np.number)
    assert isinstance(results["distances_by_word"], dict)
    assert len(results["distances_by_word"]) > 0

    with pytest.raises(
        ValueError, match=r'distance_type can be either "norm" or "cos", .*'
    ):
        rnd.run_query(query, model, distance="other_distance")

    # lost word threshold test
    results = rnd.run_query(
        Query(
            [["bla", "asd"], weat_wordsets["insects"]],
            [weat_wordsets["pleasant_5"]],
            ["Flowers", "Insects"],
            ["Pleasant"],
        ),
        model,
    )
    assert results["query_name"] == "Flowers and Insects wrt Pleasant"
    assert np.isnan(results["result"])
    assert np.isnan(results["rnd"])
    assert isinstance(results["distances_by_word"], dict)
    assert len(results["distances_by_word"]) == 0


def test_RNSB(capsys, model, weat_wordsets):

    rnsb = RNSB()
    query = Query(
        [weat_wordsets["flowers"], weat_wordsets["insects"]],
        [weat_wordsets["pleasant_5"], weat_wordsets["unpleasant_5"]],
        ["Flowers", "Insects"],
        ["Pleasant", "Unpleasant"],
    )
    results = rnsb.run_query(query, model)

    assert results["query_name"] == "Flowers and Insects wrt Pleasant and Unpleasant"
    assert list(results.keys()) == [
        "query_name",
        "result",
        "rnsb",
        "clf_accuracy",
        "negative_sentiment_probabilities",
        "negative_sentiment_distribution",
    ]
    assert isinstance(results["result"], (np.float32, np.float64, float, np.float_))
    assert isinstance(results["negative_sentiment_probabilities"], dict)
    assert isinstance(results["negative_sentiment_distribution"], dict)

    query = Query(
        [
            weat_wordsets["flowers"],
            weat_wordsets["instruments"],
            weat_wordsets["male_terms"],
            weat_wordsets["female_terms"],
        ],
        [weat_wordsets["pleasant_5"], weat_wordsets["unpleasant_5"]],
        ["Flowers", "Insects", "Male terms", "Female terms"],
        ["Pleasant", "Unpleasant"],
    )
    results = rnsb.run_query(query, model)

    assert (
        results["query_name"]
        == "Flowers, Insects, Male terms and Female terms wrt Pleasant and Unpleasant"
    )
    assert isinstance(results["result"], np.number)

    # custom classifier, print model eval
    results = rnsb.run_query(query, model, print_model_evaluation=True)

    print(capsys.readouterr())
    captured = capsys.readouterr()
    assert "Classification Report" in captured.out

    assert (
        results["query_name"]
        == "Flowers, Insects, Male terms and Female terms wrt Pleasant and Unpleasant"
    )
    assert isinstance(results["result"], np.number)
    assert isinstance(results["rnsb"], np.number)

    # lost word threshold test
    results = rnsb.run_query(
        Query(
            [["bla", "asd"], weat_wordsets["insects"]],
            [weat_wordsets["pleasant_5"], weat_wordsets["unpleasant_5"]],
            ["Flowers", "Insects"],
            ["Pleasant", "Unpleasant"],
        ),
        model,
    )
    assert np.isnan(results["rnsb"])
    assert np.isnan(results["result"])
    assert isinstance(results["negative_sentiment_probabilities"], dict)
    assert isinstance(results["negative_sentiment_distribution"], dict)
    assert len(results["negative_sentiment_probabilities"]) == 0
    assert len(results["negative_sentiment_distribution"]) == 0

    # test random state
    query = Query(
        [
            weat_wordsets["flowers"],
            weat_wordsets["instruments"],
            weat_wordsets["male_terms"],
            weat_wordsets["female_terms"],
        ],
        [weat_wordsets["pleasant_5"], weat_wordsets["unpleasant_5"]],
        ["Flowers", "Insects", "Male terms", "Female terms"],
        ["Pleasant", "Unpleasant"],
    )
    results = rnsb.run_query(query, model, random_state=42)

    assert (
        results["query_name"]
        == "Flowers, Insects, Male terms and Female terms wrt Pleasant and Unpleasant"
    )
    assert isinstance(results["result"], np.number)


def test_MAC(model, weat_wordsets):

    mac = MAC()
    query = Query(
        [weat_wordsets["flowers"]],
        [
            weat_wordsets["pleasant_5"],
            weat_wordsets["pleasant_9"],
            weat_wordsets["unpleasant_5"],
            weat_wordsets["unpleasant_9"],
        ],
        ["Flowers"],
        ["Pleasant 5 ", "Pleasant 9", "Unpleasant 5", "Unpleasant 9"],
    )
    results = mac.run_query(query, model)

    assert (
        results["query_name"]
        == "Flowers wrt Pleasant 5 , Pleasant 9, Unpleasant 5 and Unpleasant 9"
    )
    assert isinstance(results["result"], np.number)
    assert isinstance(results["mac"], np.number)
    assert isinstance(results["targets_eval"], dict)
    assert len(results["targets_eval"]["Flowers"]) == len(weat_wordsets["flowers"])
    # 4 = number of attribute sets
    assert len(results["targets_eval"]["Flowers"][weat_wordsets["flowers"][0]]) == 4

    # test metric with a target set that loses more words than allowed.
    query = Query(
        [weat_wordsets["flowers"], ["blabla", "asdf"]],
        [weat_wordsets["pleasant_5"]],
        ["Flowers", "Insects"],
        ["Pleasant"],
    )
    results = mac.run_query(query, model)

    assert results["query_name"] == "Flowers and Insects wrt Pleasant"
    assert np.isnan(results["mac"])
    assert np.isnan(results["result"])


def test_ECT(model, weat_wordsets):

    ect = ECT()
    query = Query(
        [weat_wordsets["flowers"], weat_wordsets["insects"]],
        [weat_wordsets["pleasant_5"]],
        ["Flowers", "Insects"],
        ["Pleasant"],
    )
    results = ect.run_query(query, model)

    assert results["query_name"] == "Flowers and Insects wrt Pleasant"
    assert isinstance(results["result"], np.number)
    assert isinstance(results["ect"], np.number)

    # test metric with a target set that loses more words than allowed.
    query = Query(
        [weat_wordsets["flowers"], ["blabla", "asdf"]],
        [weat_wordsets["pleasant_5"]],
        ["Flowers", "Insects"],
        ["Pleasant"],
    )
    results = ect.run_query(query, model)

    assert results["query_name"] == "Flowers and Insects wrt Pleasant"
    assert np.isnan(results["ect"])
    assert np.isnan(results["result"])

=======
import logging
import pytest

import numpy as np

from ..utils import load_weat_w2v
from ..word_embedding_model import WordEmbeddingModel
from ..datasets.datasets import load_weat
from ..query import Query
from ..metrics import WEAT, RND, RNSB, MAC, ECT, RIPA

LOGGER = logging.getLogger(__name__)


def test_WEAT():

    weat_word_set = load_weat()
    model = WordEmbeddingModel(load_weat_w2v(), "weat_w2v", "")

    weat = WEAT()
    query = Query(
        [weat_word_set["flowers"], weat_word_set["insects"]],
        [weat_word_set["pleasant_5"], weat_word_set["unpleasant_5"]],
        ["Flowers", "Insects"],
        ["Pleasant", "Unpleasant"],
    )
    results = weat.run_query(query, model)

    assert results["query_name"] == "Flowers and Insects wrt Pleasant and Unpleasant"
    assert isinstance(results["result"], (np.float32, np.float64, float))
    assert isinstance(results["weat"], (np.float32, np.float64, float))
    assert isinstance(results["effect_size"], (np.float32, np.float64, float))
    assert results["result"] == results["weat"]
    assert np.isnan(results["p_value"])

    results = weat.run_query(query, model, return_effect_size=True)
    assert isinstance(results["result"], (np.float32, np.float64, float))
    assert isinstance(results["weat"], (np.float32, np.float64, float))
    assert isinstance(results["effect_size"], (np.float32, np.float64, float))
    assert results["result"] == results["effect_size"]
    assert np.isnan(results["p_value"])

    results = weat.run_query(
        query,
        model,
        calculate_p_value=True,
        p_value_iterations=100,
        p_value_test_type="left-sided",
    )

    assert isinstance(results["result"], (np.float32, np.float64, float))
    assert isinstance(results["weat"], (np.float32, np.float64, float))
    assert isinstance(results["effect_size"], (np.float32, np.float64, float))
    assert isinstance(results["p_value"], (np.float32, np.float64, float))

    results = weat.run_query(
        query,
        model,
        calculate_p_value=True,
        p_value_iterations=100,
        p_value_test_type="right-sided",
    )

    assert isinstance(results["result"], (np.float32, np.float64, float))
    assert isinstance(results["weat"], (np.float32, np.float64, float))
    assert isinstance(results["effect_size"], (np.float32, np.float64, float))
    assert isinstance(results["p_value"], (np.float32, np.float64, float))

    results = weat.run_query(
        query,
        model,
        calculate_p_value=True,
        p_value_iterations=100,
        p_value_test_type="two-sided",
    )

    assert isinstance(results["result"], (np.float32, np.float64, float))
    assert isinstance(results["weat"], (np.float32, np.float64, float))
    assert isinstance(results["effect_size"], (np.float32, np.float64, float))
    assert isinstance(results["p_value"], (np.float32, np.float64, float))


def test_RND():

    weat_word_set = load_weat()
    model = WordEmbeddingModel(load_weat_w2v(), "weat_w2v", "")

    rnd = RND()
    query = Query(
        [weat_word_set["flowers"], weat_word_set["insects"]],
        [weat_word_set["pleasant_5"]],
        ["Flowers", "Insects"],
        ["Pleasant"],
    )
    results = rnd.run_query(query, model)

    assert results["query_name"] == "Flowers and Insects wrt Pleasant"
    assert isinstance(results["result"], (np.float32, np.float64, float))


def test_RNSB(capsys):

    weat_word_set = load_weat()
    model = WordEmbeddingModel(load_weat_w2v(), "weat_w2v", "")

    rnsb = RNSB()
    query = Query(
        [weat_word_set["flowers"], weat_word_set["insects"]],
        [weat_word_set["pleasant_5"], weat_word_set["unpleasant_5"]],
        ["Flowers", "Insects"],
        ["Pleasant", "Unpleasant"],
    )
    results = rnsb.run_query(query, model)

    assert results["query_name"] == "Flowers and Insects wrt Pleasant and Unpleasant"
    assert list(results.keys()) == [
        "query_name",
        "result",
        "kl-divergence",
        "clf_accuracy",
        "negative_sentiment_probabilities",
        "negative_sentiment_distribution",
    ]
    assert isinstance(results["result"], (np.float32, np.float64, float, np.float_))
    assert isinstance(results["negative_sentiment_probabilities"], dict)
    assert isinstance(results["negative_sentiment_distribution"], dict)

    query = Query(
        [
            weat_word_set["flowers"],
            weat_word_set["instruments"],
            weat_word_set["male_terms"],
            weat_word_set["female_terms"],
        ],
        [weat_word_set["pleasant_5"], weat_word_set["unpleasant_5"]],
        ["Flowers", "Insects", "Male terms", "Female terms"],
        ["Pleasant", "Unpleasant"],
    )
    results = rnsb.run_query(query, model)

    assert (
        results["query_name"]
        == "Flowers, Insects, Male terms and Female terms wrt Pleasant and Unpleasant"
    )
    assert isinstance(results["result"], (np.float32, np.float64, float))

    # custom classifier, print model eval
    results = rnsb.run_query(query, model, print_model_evaluation=True)

    print(capsys.readouterr())
    captured = capsys.readouterr()
    assert "Classification Report" in captured.out

    assert (
        results["query_name"]
        == "Flowers, Insects, Male terms and Female terms wrt Pleasant and Unpleasant"
    )
    assert isinstance(results["result"], (np.float32, np.float64, float))

    # lost word threshold test
    results = rnsb.run_query(
        Query(
            [["bla", "asd"], weat_word_set["insects"]],
            [weat_word_set["pleasant_5"], weat_word_set["unpleasant_5"]],
            ["Flowers", "Insects"],
            ["Pleasant", "Unpleasant"],
        ),
        model,
    )
    assert np.isnan(np.nan)


def test_MAC():
    weat_word_set = load_weat()
    model = WordEmbeddingModel(load_weat_w2v(), "weat_w2v", "")

    mac = MAC()
    query = Query(
        [weat_word_set["flowers"]],
        [
            weat_word_set["pleasant_5"],
            weat_word_set["pleasant_9"],
            weat_word_set["unpleasant_5"],
            weat_word_set["unpleasant_9"],
        ],
        ["Flowers"],
        ["Pleasant 5 ", "Pleasant 9", "Unpleasant 5", "Unpleasant 9"],
    )
    results = mac.run_query(query, model)

    assert (
        results["query_name"]
        == "Flowers wrt Pleasant 5 , Pleasant 9, Unpleasant 5 and Unpleasant 9"
    )
    assert isinstance(results["result"], (np.float32, np.float64, float))


def test_ECT():
    weat_word_set = load_weat()
    model = WordEmbeddingModel(load_weat_w2v(), "weat_w2v", "")

    ect = ECT()
    query = Query(
        [weat_word_set["flowers"], weat_word_set["insects"]],
        [weat_word_set["pleasant_5"]],
        ["Flowers", "Insects"],
        ["Pleasant"],
    )
    results = ect.run_query(query, model)

    assert results["query_name"] == "Flowers and Insects wrt Pleasant"
    assert isinstance(results["result"], (np.float32, np.float64, float))


def test_RIPA():
    weat_word_set = load_weat()
    model = WordEmbeddingModel(load_weat_w2v(), "weat_w2v", "")

    ripa = RIPA()
    query = Query(
        [weat_word_set["flowers"], weat_word_set["insects"]],
        [weat_word_set["pleasant_5"]],
        ["Flowers", "Insects"],
        ["Pleasant"],
    )
    results = ripa.run_query(query, model)

    assert results["query_name"] == "Flowers and Insects wrt Pleasant"
    assert isinstance(results["result"], (np.float32, np.float64, float))
    assert isinstance(results["ripa"], (np.float32, np.float64, float))
    assert isinstance(results["word_values"], dict)

    for word, word_value in results["word_values"].items():
        assert isinstance(word, str)
        assert isinstance(word_value, dict)
        assert isinstance(word_value["mean"], (np.float32, np.float64, float))
        assert isinstance(word_value["std"], (np.float32, np.float64, float))
>>>>>>> de1ce8e5
<|MERGE_RESOLUTION|>--- conflicted
+++ resolved
@@ -1,547 +1,328 @@
-<<<<<<< HEAD
-"""Metrics Testing"""
-import numpy as np
-import pytest
-from gensim.models.keyedvectors import KeyedVectors
-
-from wefe.word_embedding_model import WordEmbeddingModel
-from wefe.datasets.datasets import load_weat
-from wefe.query import Query
-from wefe.metrics import WEAT, RND, RNSB, MAC, ECT
-
-
-@pytest.fixture
-def model() -> WordEmbeddingModel:
-    """Load a subset of Word2vec as a testing model.
-
-    Returns
-    -------
-    WordEmbeddingModel
-        The loaded testing model.
-    """
-    w2v = KeyedVectors.load("./wefe/tests/w2v_test.kv")
-    return WordEmbeddingModel(w2v, "word2vec")
-
-
-@pytest.fixture
-def weat_wordsets():
-    return load_weat()
-
-
-def test_WEAT(model, weat_wordsets):
-
-    weat = WEAT()
-    query = Query(
-        [weat_wordsets["flowers"], weat_wordsets["insects"]],
-        [weat_wordsets["pleasant_5"], weat_wordsets["unpleasant_5"]],
-        ["Flowers", "Insects"],
-        ["Pleasant", "Unpleasant"],
-    )
-    results = weat.run_query(query, model)
-
-    assert results["query_name"] == "Flowers and Insects wrt Pleasant and Unpleasant"
-    assert isinstance(results["result"], np.number)
-    assert isinstance(results["weat"], np.number)
-    assert isinstance(results["effect_size"], np.number)
-    assert results["result"] == results["weat"]
-    assert np.isnan(results["p_value"])
-
-    results = weat.run_query(query, model, return_effect_size=True)
-    assert isinstance(results["result"], np.number)
-    assert isinstance(results["weat"], np.number)
-    assert isinstance(results["effect_size"], np.number)
-    assert results["result"] == results["effect_size"]
-    assert np.isnan(results["p_value"])
-
-    results = weat.run_query(
-        query,
-        model,
-        calculate_p_value=True,
-        p_value_iterations=100,
-        p_value_test_type="left-sided",
-    )
-
-    assert isinstance(results["result"], np.number)
-    assert isinstance(results["weat"], np.number)
-    assert isinstance(results["effect_size"], np.number)
-    assert isinstance(results["p_value"], (float, np.number))
-
-    results = weat.run_query(
-        query,
-        model,
-        calculate_p_value=True,
-        p_value_iterations=100,
-        p_value_test_type="right-sided",
-    )
-
-    assert isinstance(results["result"], np.number)
-    assert isinstance(results["weat"], np.number)
-    assert isinstance(results["effect_size"], np.number)
-    assert isinstance(results["p_value"], (float, np.number))
-
-    results = weat.run_query(
-        query,
-        model,
-        calculate_p_value=True,
-        p_value_iterations=100,
-        p_value_test_type="two-sided",
-    )
-
-    assert isinstance(results["result"], np.number)
-    assert isinstance(results["weat"], np.number)
-    assert isinstance(results["effect_size"], np.number)
-    assert isinstance(results["p_value"], (float, np.number))
-
-
-def test_RND(model, weat_wordsets):
-
-    rnd = RND()
-    query = Query(
-        [weat_wordsets["flowers"], weat_wordsets["insects"]],
-        [weat_wordsets["pleasant_5"]],
-        ["Flowers", "Insects"],
-        ["Pleasant"],
-    )
-    # test with euclidean distance
-    results = rnd.run_query(query, model)
-
-    assert results["query_name"] == "Flowers and Insects wrt Pleasant"
-    assert isinstance(results["result"], np.number)
-    assert isinstance(results["rnd"], np.number)
-    assert isinstance(results["distances_by_word"], dict)
-    assert len(results["distances_by_word"]) > 0
-
-    # test with cosine distance
-    results = rnd.run_query(query, model, distance="cos")
-
-    assert results["query_name"] == "Flowers and Insects wrt Pleasant"
-    assert isinstance(results["result"], np.number)
-    assert isinstance(results["rnd"], np.number)
-    assert isinstance(results["distances_by_word"], dict)
-    assert len(results["distances_by_word"]) > 0
-
-    with pytest.raises(
-        ValueError, match=r'distance_type can be either "norm" or "cos", .*'
-    ):
-        rnd.run_query(query, model, distance="other_distance")
-
-    # lost word threshold test
-    results = rnd.run_query(
-        Query(
-            [["bla", "asd"], weat_wordsets["insects"]],
-            [weat_wordsets["pleasant_5"]],
-            ["Flowers", "Insects"],
-            ["Pleasant"],
-        ),
-        model,
-    )
-    assert results["query_name"] == "Flowers and Insects wrt Pleasant"
-    assert np.isnan(results["result"])
-    assert np.isnan(results["rnd"])
-    assert isinstance(results["distances_by_word"], dict)
-    assert len(results["distances_by_word"]) == 0
-
-
-def test_RNSB(capsys, model, weat_wordsets):
-
-    rnsb = RNSB()
-    query = Query(
-        [weat_wordsets["flowers"], weat_wordsets["insects"]],
-        [weat_wordsets["pleasant_5"], weat_wordsets["unpleasant_5"]],
-        ["Flowers", "Insects"],
-        ["Pleasant", "Unpleasant"],
-    )
-    results = rnsb.run_query(query, model)
-
-    assert results["query_name"] == "Flowers and Insects wrt Pleasant and Unpleasant"
-    assert list(results.keys()) == [
-        "query_name",
-        "result",
-        "rnsb",
-        "clf_accuracy",
-        "negative_sentiment_probabilities",
-        "negative_sentiment_distribution",
-    ]
-    assert isinstance(results["result"], (np.float32, np.float64, float, np.float_))
-    assert isinstance(results["negative_sentiment_probabilities"], dict)
-    assert isinstance(results["negative_sentiment_distribution"], dict)
-
-    query = Query(
-        [
-            weat_wordsets["flowers"],
-            weat_wordsets["instruments"],
-            weat_wordsets["male_terms"],
-            weat_wordsets["female_terms"],
-        ],
-        [weat_wordsets["pleasant_5"], weat_wordsets["unpleasant_5"]],
-        ["Flowers", "Insects", "Male terms", "Female terms"],
-        ["Pleasant", "Unpleasant"],
-    )
-    results = rnsb.run_query(query, model)
-
-    assert (
-        results["query_name"]
-        == "Flowers, Insects, Male terms and Female terms wrt Pleasant and Unpleasant"
-    )
-    assert isinstance(results["result"], np.number)
-
-    # custom classifier, print model eval
-    results = rnsb.run_query(query, model, print_model_evaluation=True)
-
-    print(capsys.readouterr())
-    captured = capsys.readouterr()
-    assert "Classification Report" in captured.out
-
-    assert (
-        results["query_name"]
-        == "Flowers, Insects, Male terms and Female terms wrt Pleasant and Unpleasant"
-    )
-    assert isinstance(results["result"], np.number)
-    assert isinstance(results["rnsb"], np.number)
-
-    # lost word threshold test
-    results = rnsb.run_query(
-        Query(
-            [["bla", "asd"], weat_wordsets["insects"]],
-            [weat_wordsets["pleasant_5"], weat_wordsets["unpleasant_5"]],
-            ["Flowers", "Insects"],
-            ["Pleasant", "Unpleasant"],
-        ),
-        model,
-    )
-    assert np.isnan(results["rnsb"])
-    assert np.isnan(results["result"])
-    assert isinstance(results["negative_sentiment_probabilities"], dict)
-    assert isinstance(results["negative_sentiment_distribution"], dict)
-    assert len(results["negative_sentiment_probabilities"]) == 0
-    assert len(results["negative_sentiment_distribution"]) == 0
-
-    # test random state
-    query = Query(
-        [
-            weat_wordsets["flowers"],
-            weat_wordsets["instruments"],
-            weat_wordsets["male_terms"],
-            weat_wordsets["female_terms"],
-        ],
-        [weat_wordsets["pleasant_5"], weat_wordsets["unpleasant_5"]],
-        ["Flowers", "Insects", "Male terms", "Female terms"],
-        ["Pleasant", "Unpleasant"],
-    )
-    results = rnsb.run_query(query, model, random_state=42)
-
-    assert (
-        results["query_name"]
-        == "Flowers, Insects, Male terms and Female terms wrt Pleasant and Unpleasant"
-    )
-    assert isinstance(results["result"], np.number)
-
-
-def test_MAC(model, weat_wordsets):
-
-    mac = MAC()
-    query = Query(
-        [weat_wordsets["flowers"]],
-        [
-            weat_wordsets["pleasant_5"],
-            weat_wordsets["pleasant_9"],
-            weat_wordsets["unpleasant_5"],
-            weat_wordsets["unpleasant_9"],
-        ],
-        ["Flowers"],
-        ["Pleasant 5 ", "Pleasant 9", "Unpleasant 5", "Unpleasant 9"],
-    )
-    results = mac.run_query(query, model)
-
-    assert (
-        results["query_name"]
-        == "Flowers wrt Pleasant 5 , Pleasant 9, Unpleasant 5 and Unpleasant 9"
-    )
-    assert isinstance(results["result"], np.number)
-    assert isinstance(results["mac"], np.number)
-    assert isinstance(results["targets_eval"], dict)
-    assert len(results["targets_eval"]["Flowers"]) == len(weat_wordsets["flowers"])
-    # 4 = number of attribute sets
-    assert len(results["targets_eval"]["Flowers"][weat_wordsets["flowers"][0]]) == 4
-
-    # test metric with a target set that loses more words than allowed.
-    query = Query(
-        [weat_wordsets["flowers"], ["blabla", "asdf"]],
-        [weat_wordsets["pleasant_5"]],
-        ["Flowers", "Insects"],
-        ["Pleasant"],
-    )
-    results = mac.run_query(query, model)
-
-    assert results["query_name"] == "Flowers and Insects wrt Pleasant"
-    assert np.isnan(results["mac"])
-    assert np.isnan(results["result"])
-
-
-def test_ECT(model, weat_wordsets):
-
-    ect = ECT()
-    query = Query(
-        [weat_wordsets["flowers"], weat_wordsets["insects"]],
-        [weat_wordsets["pleasant_5"]],
-        ["Flowers", "Insects"],
-        ["Pleasant"],
-    )
-    results = ect.run_query(query, model)
-
-    assert results["query_name"] == "Flowers and Insects wrt Pleasant"
-    assert isinstance(results["result"], np.number)
-    assert isinstance(results["ect"], np.number)
-
-    # test metric with a target set that loses more words than allowed.
-    query = Query(
-        [weat_wordsets["flowers"], ["blabla", "asdf"]],
-        [weat_wordsets["pleasant_5"]],
-        ["Flowers", "Insects"],
-        ["Pleasant"],
-    )
-    results = ect.run_query(query, model)
-
-    assert results["query_name"] == "Flowers and Insects wrt Pleasant"
-    assert np.isnan(results["ect"])
-    assert np.isnan(results["result"])
-
-=======
-import logging
-import pytest
-
-import numpy as np
-
-from ..utils import load_weat_w2v
-from ..word_embedding_model import WordEmbeddingModel
-from ..datasets.datasets import load_weat
-from ..query import Query
-from ..metrics import WEAT, RND, RNSB, MAC, ECT, RIPA
-
-LOGGER = logging.getLogger(__name__)
-
-
-def test_WEAT():
-
-    weat_word_set = load_weat()
-    model = WordEmbeddingModel(load_weat_w2v(), "weat_w2v", "")
-
-    weat = WEAT()
-    query = Query(
-        [weat_word_set["flowers"], weat_word_set["insects"]],
-        [weat_word_set["pleasant_5"], weat_word_set["unpleasant_5"]],
-        ["Flowers", "Insects"],
-        ["Pleasant", "Unpleasant"],
-    )
-    results = weat.run_query(query, model)
-
-    assert results["query_name"] == "Flowers and Insects wrt Pleasant and Unpleasant"
-    assert isinstance(results["result"], (np.float32, np.float64, float))
-    assert isinstance(results["weat"], (np.float32, np.float64, float))
-    assert isinstance(results["effect_size"], (np.float32, np.float64, float))
-    assert results["result"] == results["weat"]
-    assert np.isnan(results["p_value"])
-
-    results = weat.run_query(query, model, return_effect_size=True)
-    assert isinstance(results["result"], (np.float32, np.float64, float))
-    assert isinstance(results["weat"], (np.float32, np.float64, float))
-    assert isinstance(results["effect_size"], (np.float32, np.float64, float))
-    assert results["result"] == results["effect_size"]
-    assert np.isnan(results["p_value"])
-
-    results = weat.run_query(
-        query,
-        model,
-        calculate_p_value=True,
-        p_value_iterations=100,
-        p_value_test_type="left-sided",
-    )
-
-    assert isinstance(results["result"], (np.float32, np.float64, float))
-    assert isinstance(results["weat"], (np.float32, np.float64, float))
-    assert isinstance(results["effect_size"], (np.float32, np.float64, float))
-    assert isinstance(results["p_value"], (np.float32, np.float64, float))
-
-    results = weat.run_query(
-        query,
-        model,
-        calculate_p_value=True,
-        p_value_iterations=100,
-        p_value_test_type="right-sided",
-    )
-
-    assert isinstance(results["result"], (np.float32, np.float64, float))
-    assert isinstance(results["weat"], (np.float32, np.float64, float))
-    assert isinstance(results["effect_size"], (np.float32, np.float64, float))
-    assert isinstance(results["p_value"], (np.float32, np.float64, float))
-
-    results = weat.run_query(
-        query,
-        model,
-        calculate_p_value=True,
-        p_value_iterations=100,
-        p_value_test_type="two-sided",
-    )
-
-    assert isinstance(results["result"], (np.float32, np.float64, float))
-    assert isinstance(results["weat"], (np.float32, np.float64, float))
-    assert isinstance(results["effect_size"], (np.float32, np.float64, float))
-    assert isinstance(results["p_value"], (np.float32, np.float64, float))
-
-
-def test_RND():
-
-    weat_word_set = load_weat()
-    model = WordEmbeddingModel(load_weat_w2v(), "weat_w2v", "")
-
-    rnd = RND()
-    query = Query(
-        [weat_word_set["flowers"], weat_word_set["insects"]],
-        [weat_word_set["pleasant_5"]],
-        ["Flowers", "Insects"],
-        ["Pleasant"],
-    )
-    results = rnd.run_query(query, model)
-
-    assert results["query_name"] == "Flowers and Insects wrt Pleasant"
-    assert isinstance(results["result"], (np.float32, np.float64, float))
-
-
-def test_RNSB(capsys):
-
-    weat_word_set = load_weat()
-    model = WordEmbeddingModel(load_weat_w2v(), "weat_w2v", "")
-
-    rnsb = RNSB()
-    query = Query(
-        [weat_word_set["flowers"], weat_word_set["insects"]],
-        [weat_word_set["pleasant_5"], weat_word_set["unpleasant_5"]],
-        ["Flowers", "Insects"],
-        ["Pleasant", "Unpleasant"],
-    )
-    results = rnsb.run_query(query, model)
-
-    assert results["query_name"] == "Flowers and Insects wrt Pleasant and Unpleasant"
-    assert list(results.keys()) == [
-        "query_name",
-        "result",
-        "kl-divergence",
-        "clf_accuracy",
-        "negative_sentiment_probabilities",
-        "negative_sentiment_distribution",
-    ]
-    assert isinstance(results["result"], (np.float32, np.float64, float, np.float_))
-    assert isinstance(results["negative_sentiment_probabilities"], dict)
-    assert isinstance(results["negative_sentiment_distribution"], dict)
-
-    query = Query(
-        [
-            weat_word_set["flowers"],
-            weat_word_set["instruments"],
-            weat_word_set["male_terms"],
-            weat_word_set["female_terms"],
-        ],
-        [weat_word_set["pleasant_5"], weat_word_set["unpleasant_5"]],
-        ["Flowers", "Insects", "Male terms", "Female terms"],
-        ["Pleasant", "Unpleasant"],
-    )
-    results = rnsb.run_query(query, model)
-
-    assert (
-        results["query_name"]
-        == "Flowers, Insects, Male terms and Female terms wrt Pleasant and Unpleasant"
-    )
-    assert isinstance(results["result"], (np.float32, np.float64, float))
-
-    # custom classifier, print model eval
-    results = rnsb.run_query(query, model, print_model_evaluation=True)
-
-    print(capsys.readouterr())
-    captured = capsys.readouterr()
-    assert "Classification Report" in captured.out
-
-    assert (
-        results["query_name"]
-        == "Flowers, Insects, Male terms and Female terms wrt Pleasant and Unpleasant"
-    )
-    assert isinstance(results["result"], (np.float32, np.float64, float))
-
-    # lost word threshold test
-    results = rnsb.run_query(
-        Query(
-            [["bla", "asd"], weat_word_set["insects"]],
-            [weat_word_set["pleasant_5"], weat_word_set["unpleasant_5"]],
-            ["Flowers", "Insects"],
-            ["Pleasant", "Unpleasant"],
-        ),
-        model,
-    )
-    assert np.isnan(np.nan)
-
-
-def test_MAC():
-    weat_word_set = load_weat()
-    model = WordEmbeddingModel(load_weat_w2v(), "weat_w2v", "")
-
-    mac = MAC()
-    query = Query(
-        [weat_word_set["flowers"]],
-        [
-            weat_word_set["pleasant_5"],
-            weat_word_set["pleasant_9"],
-            weat_word_set["unpleasant_5"],
-            weat_word_set["unpleasant_9"],
-        ],
-        ["Flowers"],
-        ["Pleasant 5 ", "Pleasant 9", "Unpleasant 5", "Unpleasant 9"],
-    )
-    results = mac.run_query(query, model)
-
-    assert (
-        results["query_name"]
-        == "Flowers wrt Pleasant 5 , Pleasant 9, Unpleasant 5 and Unpleasant 9"
-    )
-    assert isinstance(results["result"], (np.float32, np.float64, float))
-
-
-def test_ECT():
-    weat_word_set = load_weat()
-    model = WordEmbeddingModel(load_weat_w2v(), "weat_w2v", "")
-
-    ect = ECT()
-    query = Query(
-        [weat_word_set["flowers"], weat_word_set["insects"]],
-        [weat_word_set["pleasant_5"]],
-        ["Flowers", "Insects"],
-        ["Pleasant"],
-    )
-    results = ect.run_query(query, model)
-
-    assert results["query_name"] == "Flowers and Insects wrt Pleasant"
-    assert isinstance(results["result"], (np.float32, np.float64, float))
-
-
-def test_RIPA():
-    weat_word_set = load_weat()
-    model = WordEmbeddingModel(load_weat_w2v(), "weat_w2v", "")
-
-    ripa = RIPA()
-    query = Query(
-        [weat_word_set["flowers"], weat_word_set["insects"]],
-        [weat_word_set["pleasant_5"]],
-        ["Flowers", "Insects"],
-        ["Pleasant"],
-    )
-    results = ripa.run_query(query, model)
-
-    assert results["query_name"] == "Flowers and Insects wrt Pleasant"
-    assert isinstance(results["result"], (np.float32, np.float64, float))
-    assert isinstance(results["ripa"], (np.float32, np.float64, float))
-    assert isinstance(results["word_values"], dict)
-
-    for word, word_value in results["word_values"].items():
-        assert isinstance(word, str)
-        assert isinstance(word_value, dict)
-        assert isinstance(word_value["mean"], (np.float32, np.float64, float))
-        assert isinstance(word_value["std"], (np.float32, np.float64, float))
->>>>>>> de1ce8e5
+"""Metrics Testing"""
+import numpy as np
+import pytest
+from gensim.models.keyedvectors import KeyedVectors
+from wefe.datasets.datasets import load_weat
+from wefe.metrics import ECT, MAC, RIPA, RND, RNSB, WEAT
+from wefe.query import Query
+from wefe.word_embedding_model import WordEmbeddingModel
+
+
+@pytest.fixture
+def model() -> WordEmbeddingModel:
+    """Load a subset of Word2vec as a testing model.
+
+    Returns
+    -------
+    WordEmbeddingModel
+        The loaded testing model.
+    """
+    w2v = KeyedVectors.load("./wefe/tests/w2v_test.kv")
+    return WordEmbeddingModel(w2v, "word2vec")
+
+
+@pytest.fixture
+def weat_wordsets():
+    return load_weat()
+
+
+def test_WEAT(model, weat_wordsets):
+
+    weat = WEAT()
+    query = Query(
+        [weat_wordsets["flowers"], weat_wordsets["insects"]],
+        [weat_wordsets["pleasant_5"], weat_wordsets["unpleasant_5"]],
+        ["Flowers", "Insects"],
+        ["Pleasant", "Unpleasant"],
+    )
+    results = weat.run_query(query, model)
+
+    assert results["query_name"] == "Flowers and Insects wrt Pleasant and Unpleasant"
+    assert isinstance(results["result"], np.number)
+    assert isinstance(results["weat"], np.number)
+    assert isinstance(results["effect_size"], np.number)
+    assert results["result"] == results["weat"]
+    assert np.isnan(results["p_value"])
+
+    results = weat.run_query(query, model, return_effect_size=True)
+    assert isinstance(results["result"], np.number)
+    assert isinstance(results["weat"], np.number)
+    assert isinstance(results["effect_size"], np.number)
+    assert results["result"] == results["effect_size"]
+    assert np.isnan(results["p_value"])
+
+    results = weat.run_query(
+        query,
+        model,
+        calculate_p_value=True,
+        p_value_iterations=100,
+        p_value_test_type="left-sided",
+    )
+
+    assert isinstance(results["result"], np.number)
+    assert isinstance(results["weat"], np.number)
+    assert isinstance(results["effect_size"], np.number)
+    assert isinstance(results["p_value"], (float, np.number))
+
+    results = weat.run_query(
+        query,
+        model,
+        calculate_p_value=True,
+        p_value_iterations=100,
+        p_value_test_type="right-sided",
+    )
+
+    assert isinstance(results["result"], np.number)
+    assert isinstance(results["weat"], np.number)
+    assert isinstance(results["effect_size"], np.number)
+    assert isinstance(results["p_value"], (float, np.number))
+
+    results = weat.run_query(
+        query,
+        model,
+        calculate_p_value=True,
+        p_value_iterations=100,
+        p_value_test_type="two-sided",
+    )
+
+    assert isinstance(results["result"], np.number)
+    assert isinstance(results["weat"], np.number)
+    assert isinstance(results["effect_size"], np.number)
+    assert isinstance(results["p_value"], (float, np.number))
+
+
+def test_RND(model, weat_wordsets):
+
+    rnd = RND()
+    query = Query(
+        [weat_wordsets["flowers"], weat_wordsets["insects"]],
+        [weat_wordsets["pleasant_5"]],
+        ["Flowers", "Insects"],
+        ["Pleasant"],
+    )
+    # test with euclidean distance
+    results = rnd.run_query(query, model)
+
+    assert results["query_name"] == "Flowers and Insects wrt Pleasant"
+    assert isinstance(results["result"], np.number)
+    assert isinstance(results["rnd"], np.number)
+    assert isinstance(results["distances_by_word"], dict)
+    assert len(results["distances_by_word"]) > 0
+
+    # test with cosine distance
+    results = rnd.run_query(query, model, distance="cos")
+
+    assert results["query_name"] == "Flowers and Insects wrt Pleasant"
+    assert isinstance(results["result"], np.number)
+    assert isinstance(results["rnd"], np.number)
+    assert isinstance(results["distances_by_word"], dict)
+    assert len(results["distances_by_word"]) > 0
+
+    with pytest.raises(
+        ValueError, match=r'distance_type can be either "norm" or "cos", .*'
+    ):
+        rnd.run_query(query, model, distance="other_distance")
+
+    # lost word threshold test
+    results = rnd.run_query(
+        Query(
+            [["bla", "asd"], weat_wordsets["insects"]],
+            [weat_wordsets["pleasant_5"]],
+            ["Flowers", "Insects"],
+            ["Pleasant"],
+        ),
+        model,
+    )
+    assert results["query_name"] == "Flowers and Insects wrt Pleasant"
+    assert np.isnan(results["result"])
+    assert np.isnan(results["rnd"])
+    assert isinstance(results["distances_by_word"], dict)
+    assert len(results["distances_by_word"]) == 0
+
+
+def test_RNSB(capsys, model, weat_wordsets):
+
+    rnsb = RNSB()
+    query = Query(
+        [weat_wordsets["flowers"], weat_wordsets["insects"]],
+        [weat_wordsets["pleasant_5"], weat_wordsets["unpleasant_5"]],
+        ["Flowers", "Insects"],
+        ["Pleasant", "Unpleasant"],
+    )
+    results = rnsb.run_query(query, model)
+
+    assert results["query_name"] == "Flowers and Insects wrt Pleasant and Unpleasant"
+    assert list(results.keys()) == [
+        "query_name",
+        "result",
+        "rnsb",
+        "clf_accuracy",
+        "negative_sentiment_probabilities",
+        "negative_sentiment_distribution",
+    ]
+    assert isinstance(results["result"], (np.float32, np.float64, float, np.float_))
+    assert isinstance(results["negative_sentiment_probabilities"], dict)
+    assert isinstance(results["negative_sentiment_distribution"], dict)
+
+    query = Query(
+        [
+            weat_wordsets["flowers"],
+            weat_wordsets["instruments"],
+            weat_wordsets["male_terms"],
+            weat_wordsets["female_terms"],
+        ],
+        [weat_wordsets["pleasant_5"], weat_wordsets["unpleasant_5"]],
+        ["Flowers", "Insects", "Male terms", "Female terms"],
+        ["Pleasant", "Unpleasant"],
+    )
+    results = rnsb.run_query(query, model)
+
+    assert (
+        results["query_name"]
+        == "Flowers, Insects, Male terms and Female terms wrt Pleasant and Unpleasant"
+    )
+    assert isinstance(results["result"], np.number)
+
+    # custom classifier, print model eval
+    results = rnsb.run_query(query, model, print_model_evaluation=True)
+
+    print(capsys.readouterr())
+    captured = capsys.readouterr()
+    assert "Classification Report" in captured.out
+
+    assert (
+        results["query_name"]
+        == "Flowers, Insects, Male terms and Female terms wrt Pleasant and Unpleasant"
+    )
+    assert isinstance(results["result"], np.number)
+    assert isinstance(results["rnsb"], np.number)
+
+    # lost word threshold test
+    results = rnsb.run_query(
+        Query(
+            [["bla", "asd"], weat_wordsets["insects"]],
+            [weat_wordsets["pleasant_5"], weat_wordsets["unpleasant_5"]],
+            ["Flowers", "Insects"],
+            ["Pleasant", "Unpleasant"],
+        ),
+        model,
+    )
+    assert np.isnan(results["rnsb"])
+    assert np.isnan(results["result"])
+    assert isinstance(results["negative_sentiment_probabilities"], dict)
+    assert isinstance(results["negative_sentiment_distribution"], dict)
+    assert len(results["negative_sentiment_probabilities"]) == 0
+    assert len(results["negative_sentiment_distribution"]) == 0
+
+    # test random state
+    query = Query(
+        [
+            weat_wordsets["flowers"],
+            weat_wordsets["instruments"],
+            weat_wordsets["male_terms"],
+            weat_wordsets["female_terms"],
+        ],
+        [weat_wordsets["pleasant_5"], weat_wordsets["unpleasant_5"]],
+        ["Flowers", "Insects", "Male terms", "Female terms"],
+        ["Pleasant", "Unpleasant"],
+    )
+    results = rnsb.run_query(query, model, random_state=42)
+
+    assert (
+        results["query_name"]
+        == "Flowers, Insects, Male terms and Female terms wrt Pleasant and Unpleasant"
+    )
+    assert isinstance(results["result"], np.number)
+
+
+def test_MAC(model, weat_wordsets):
+
+    mac = MAC()
+    query = Query(
+        [weat_wordsets["flowers"]],
+        [
+            weat_wordsets["pleasant_5"],
+            weat_wordsets["pleasant_9"],
+            weat_wordsets["unpleasant_5"],
+            weat_wordsets["unpleasant_9"],
+        ],
+        ["Flowers"],
+        ["Pleasant 5 ", "Pleasant 9", "Unpleasant 5", "Unpleasant 9"],
+    )
+    results = mac.run_query(query, model)
+
+    assert (
+        results["query_name"]
+        == "Flowers wrt Pleasant 5 , Pleasant 9, Unpleasant 5 and Unpleasant 9"
+    )
+    assert isinstance(results["result"], np.number)
+    assert isinstance(results["mac"], np.number)
+    assert isinstance(results["targets_eval"], dict)
+    assert len(results["targets_eval"]["Flowers"]) == len(weat_wordsets["flowers"])
+    # 4 = number of attribute sets
+    assert len(results["targets_eval"]["Flowers"][weat_wordsets["flowers"][0]]) == 4
+
+    # test metric with a target set that loses more words than allowed.
+    query = Query(
+        [weat_wordsets["flowers"], ["blabla", "asdf"]],
+        [weat_wordsets["pleasant_5"]],
+        ["Flowers", "Insects"],
+        ["Pleasant"],
+    )
+    results = mac.run_query(query, model)
+
+    assert results["query_name"] == "Flowers and Insects wrt Pleasant"
+    assert np.isnan(results["mac"])
+    assert np.isnan(results["result"])
+
+
+def test_ECT(model, weat_wordsets):
+
+    ect = ECT()
+    query = Query(
+        [weat_wordsets["flowers"], weat_wordsets["insects"]],
+        [weat_wordsets["pleasant_5"]],
+        ["Flowers", "Insects"],
+        ["Pleasant"],
+    )
+    results = ect.run_query(query, model)
+
+    assert results["query_name"] == "Flowers and Insects wrt Pleasant"
+    assert isinstance(results["result"], np.number)
+    assert isinstance(results["ect"], np.number)
+
+    # test metric with a target set that loses more words than allowed.
+    query = Query(
+        [weat_wordsets["flowers"], ["blabla", "asdf"]],
+        [weat_wordsets["pleasant_5"]],
+        ["Flowers", "Insects"],
+        ["Pleasant"],
+    )
+    results = ect.run_query(query, model)
+
+    assert results["query_name"] == "Flowers and Insects wrt Pleasant"
+    assert np.isnan(results["ect"])
+    assert np.isnan(results["result"])
+
+
+def test_RIPA(model, weat_wordsets):
+
+    ripa = RIPA()
+    query = Query(
+        [weat_wordsets["flowers"], weat_wordsets["insects"]],
+        [weat_wordsets["pleasant_5"]],
+        ["Flowers", "Insects"],
+        ["Pleasant"],
+    )
+    results = ripa.run_query(query, model)
+
+    assert results["query_name"] == "Flowers and Insects wrt Pleasant"
+    assert isinstance(results["result"], (np.float32, np.float64, float))
+    assert isinstance(results["ripa"], (np.float32, np.float64, float))
+    assert isinstance(results["word_values"], dict)
+
+    for word, word_value in results["word_values"].items():
+        assert isinstance(word, str)
+        assert isinstance(word_value, dict)
+        assert isinstance(word_value["mean"], (np.float32, np.float64, float))
+        assert isinstance(word_value["std"], (np.float32, np.float64, float))